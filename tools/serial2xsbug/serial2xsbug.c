/*
 * Copyright (c) 2016-2020  Moddable Tech, Inc.
 *
 *   This file is part of the Moddable SDK Tools.
 * 
 *   The Moddable SDK Tools is free software: you can redistribute it and/or modify
 *   it under the terms of the GNU General Public License as published by
 *   the Free Software Foundation, either version 3 of the License, or
 *   (at your option) any later version.
 * 
 *   The Moddable SDK Tools is distributed in the hope that it will be useful,
 *   but WITHOUT ANY WARRANTY; without even the implied warranty of
 *   MERCHANTABILITY or FITNESS FOR A PARTICULAR PURPOSE.  See the
 *   GNU General Public License for more details.
 * 
 *   You should have received a copy of the GNU General Public License
 *   along with the Moddable SDK Tools.  If not, see <http://www.gnu.org/licenses/>.
 *
 */

#include "serial2xsbug.h"

#define kInstallInitialFragmentSize (4)
#define kInstallSkipFragmentSize (4)
#define kInstallFragmentSizeMax (4096)

static void fxCommandReceived(txSerialTool self, void *buffer, int size);
static int fxInitializeTarget(txSerialTool self);
static uint8_t fxMatchProcessingInstruction(char* p, uint8_t* flag, uint32_t* value);
static void fxSetTime(txSerialTool self, txSerialMachine machine);
static void fxInstallFragment(txSerialTool self);
static int mapHex(char c);
static void fxSetPref(txSerialTool self);

static uint8_t gRestarting = 0;
static char *gCmd = NULL;
static char *gModuleName = NULL;
static FILE *gInstallFD = 0;
static unsigned int gInstallArchiveSize;
static int gInstallOffset = 0;
static int gInstallFragmentSize = 512;
static uint8_t gBinaryState = 0;
static uint16_t gBinaryLength;

#define ESP_STACK_COUNT 1024
static char* elfPath = NULL;
static char* TOOLS_BIN = NULL;
static char* gStackBuffers[ESP_STACK_COUNT];
static char* gEPC1Buffer;
static int gStackIndex;
static int gExceptionNumber = -1;
static int gdbMode = 0;
static FILE *gCoreDump = 0;
static char gCoreDumpPath[1024];

typedef struct {
	void	*next;
	char	domain[64];
	char	name[64];
	char	value[128];
	char	kind;
} PrefRecord, *Pref;

Pref gPrefs = NULL;

static char* gExceptionList[33] = {
    "Illegal instruction",
    "SYSCALL instruction",
    "InstructionFetchError: Processor internal physical address or data error during instruction fetch",
    "LoadStoreError: Processor internal physical address or data error during load or store",
    "Level1Interrupt: Level-1 interrupt as indicated by set level-1 bits in the INTERRUPT register",
    "Alloca: MOVSP instruction, if caller's registers are not in the register file",
    "IntegerDivideByZero: QUOS, QUOU, REMS, or REMU divisor operand is zero",
    "reserved",
    "Privileged: Attempt to execute a privileged operation when CRING ? 0",
    "LoadStoreAlignmentCause: Load or store to an unaligned address",
    "reserved",
    "reserved",
    "InstrPIFDataError: PIF data error during instruction fetch",
    "LoadStorePIFDataError: Synchronous PIF data error during LoadStore access",
    "InstrPIFAddrError: PIF address error during instruction fetch",
    "LoadStorePIFAddrError: Synchronous PIF address error during LoadStore access",
    "InstTLBMiss: Error during Instruction TLB refill",
    "InstTLBMultiHit: Multiple instruction TLB entries matched",
    "InstFetchPrivilege: An instruction fetch referenced a virtual address at a ring level less than CRING",
    "reserved",
    "InstFetchProhibited: An instruction fetch referenced a page mapped with an attribute that does not permit instruction fetch",
    "reserved",
    "reserved",
    "reserved",
    "LoadStoreTLBMiss: Error during TLB refill for a load or store",
    "LoadStoreTLBMultiHit: Multiple TLB entries matched for a load or store",
    "LoadStorePrivilege: A load or store referenced a virtual address at a ring level less than CRING",
    "reserved",
    "LoadProhibited: A load referenced a page mapped with an attribute that does not permit loads",
    "StoreProhibited: A store referenced a page mapped with an attribute that does not permit stores",
		"reserved",
		"reserved",
		"CoprocessornDisabled: Coprocessor n instruction when cpn disabled. n varies 0..7 as the cause varies 32..39",
};

int fxArguments(txSerialTool self, int argc, char* argv[])
{
	int argi;
	if (argc < 3) {
		fprintf(stderr, "### serial2xsbug <port name> <baud rate> <data bits><parity><stop bits>\n");
		fprintf(stderr, "### serial2xsbug <vid:pid> -showPath [-timeout <ms>]\n");
		return 1;
	}
	memset(self, 0, sizeof(txSerialToolRecord));
	self->path = argv[1];
	if (argc > 2) {
		self->baud = atoi(argv[2]);
		if (argc > 3) {
			self->data = argv[3][0] - '0';
			self->parity = argv[3][1];
			self->stop = argv[3][2] - '0';
		}
	}
	self->host = "localhost";
	self->port = 5002;
	self->restartOnConnect = 1;
<<<<<<< HEAD
=======
	self->showPath = 0;
	self->timeout = 5000;	// for showpath
>>>>>>> 3b2cc905
	
	if (9 == strlen(self->path) && (':' == self->path[4])) {
			self->vendorID = (mapHex(self->path[0]) << 12) | (mapHex(self->path[1]) << 8) | (mapHex(self->path[2]) << 4) | mapHex(self->path[3]);
			self->productID = (mapHex(self->path[5]) << 12) | (mapHex(self->path[6]) << 8) | (mapHex(self->path[7]) << 4) | mapHex(self->path[8]);
			self->path = "";
	}

	TOOLS_BIN = NULL;
	elfPath = NULL;
	gCmd = NULL;

	for (argi = 2; argi < argc; argi++) {
		if (argv[argi][0] != '-')
			continue;
		if (!strcmp(argv[argi], "-showPath"))
			self->showPath = 1;
		else if (!strcmp(argv[argi], "-timeout") && ((argi + 1) < argc)) {
			self->timeout = atoi(argv[++argi]);
		}
		else if (!strcmp(argv[argi], "-elf") && ((argi + 1) < argc)) {
			elfPath = argv[++argi];
		}
		else if (!strcmp(argv[argi], "-bin") && ((argi + 1) < argc)) {
			TOOLS_BIN = argv[++argi];
		}
		else if (!strcmp(argv[argi], "-uninstall") && !gCmd) {
			gCmd = argv[argi] + 1;
		}
		else if (!strcmp(argv[argi], "-install") && !gCmd && ((argi + 1) < argc)) {
			gCmd = argv[argi++] + 1;
			gInstallFD = fopen(argv[argi], "rb");
			if (!gInstallFD) {
				fprintf(stderr, "### can't open '%s'\n", argv[argi]);
				return 1;
			}

			// validate archive header
			uint32_t header[4];
			fread(header, 1, sizeof(header), gInstallFD);
			fseek(gInstallFD, gInstallOffset, SEEK_END);
			gInstallArchiveSize = ftell(gInstallFD);

			if ((gInstallArchiveSize != ntohl(header[0])) ||
				strncmp((char *)&header[1], "XS_A", 4) ||
				(12 != ntohl(header[2])) ||
				strncmp((char *)&header[3], "VERS", 4)) {
				fprintf(stderr, "### invalid archive '%s'\n", argv[argi]);
				return 1;
			}
			fseek(gInstallFD, 0, SEEK_SET);
		}
		else if (!strcmp(argv[argi], "-pref") && ((argi + 1) < argc)) {
			PrefRecord pr;
			Pref pref;
			Pref walker = gPrefs;
			char *p = argv[++argi];
			char *equal = strstr(p, "="), *dot = strstr(p, ".");
			if (!equal || (p == equal) || !dot || (dot > equal)) {
				fprintf(stderr, "### invalid pref - domain.name=value: %s\n", argv[argi]);
				return 1;
			}
			if ((dot - p + 1) > (int)sizeof(pr.domain)) {
				fprintf(stderr, "### invalid pref - domain too long: %s\n", argv[argi]);
				return 1;
			}
			if ((equal - dot + 1) > (int)sizeof(pr.name)) {
				fprintf(stderr, "### invalid pref - name too long: %s\n", argv[argi]);
				return 1;
			}
			if ((p + strlen(p) - equal + 1) > (int)sizeof(pr.value)) {
				fprintf(stderr, "### invalid pref - value too long: %s\n", argv[argi]);
				return 1;
			}

			memset(&pr, 0, sizeof(pr));
			strncpy(pr.domain, p, dot - p);
			strncpy(pr.name, dot + 1, equal - dot - 1);
			strncpy(pr.value, equal + 1, p + strlen(p) - equal);
			if (('"' == pr.value[0]) && ('"' == pr.value[strlen(pr.value) - 1]))
				strncpy(pr.value, equal + 1 + 1, p + strlen(p) - equal - 2);		// strip quotesso

			pr.next = NULL;
			pr.kind = 3;		// string
			pref = malloc(sizeof(pr));
			memcpy(pref, &pr, sizeof(pr));

			if (!walker)
				gPrefs = pref;
			else {
				while (walker->next)
					walker = walker->next;
				walker->next = pref;
			}
		}
		else if (!strcmp(argv[argi], "-load") && !gModuleName && ((argi + 1) < argc)) {
			gModuleName = argv[++argi];
		}
		else if (!strcmp(argv[argi], "-dtr")) {
			self->dtr = 1;
		}
		else if (!strcmp(argv[argi], "-programming")) {
			self->programming = 1;
		}
		else if (!strcmp(argv[argi], "-norestart")) {
			self->restartOnConnect = 0;
		}
		else {
			fprintf(stderr, "### unexpected option '%s'\n", argv[argi]);
			return 1;
		}
	}
	return 0;
}

int fxInitializeTarget(txSerialTool self)
{
	char out[64];

#if 0
	{
		#define BAUD (115200 * 4)
		char machine[32];
		sprintf(machine, "\r\n<?xs#%8.8X?>", self->currentMachine->value);

		fxWriteSerial(self, machine, strlen(machine));
		// 2 bytes of  length followed by 7 bytes of payload
		uint8_t command[] = {0, 7, 8, 0, 0, (BAUD >> 24) & 255, (BAUD >> 16) & 255, (BAUD >> 8) & 255, BAUD & 255};
		fxWriteSerial(self, command, sizeof(command));
		tcdrain(CFSocketGetNative(self->serialSocket));
		usleep(200000);		//@@ why?
		speed_t speed = BAUD;
		if (-1 == ioctl(CFSocketGetNative(self->serialSocket), IOSSIOSPEED, &speed))
			fprintf(stderr, "set speed failed\n");
	}
#endif

	fxSetTime(self, self->currentMachine);

	if (gPrefs) {
		fxSetPref(self);
		return 0;
	}

	if (!gCmd) {
		if (!gModuleName)
			return 0;
		gCmd = "load";
	}

	// run command
	if (!strcmp("uninstall", gCmd)) {
#if mxTraceCommands
		fprintf(stderr, "### uninstall\n");
#endif

		sprintf(out, "\r\n<?xs#%8.8X?>", self->currentMachine->value);
		fxWriteSerial(self, out, strlen(out));

		out[0] = 0;
		out[1] = 3;		// length
		out[2] = 2;		// uninstall cmd
		out[3] = 0xff;
		out[4] = 2;
		fxWriteSerial(self, out, out[1] + 2);
	}
	else if (!strcmp("install", gCmd)) {
#if mxTraceCommands
		fprintf(stderr, "### install\n");
#else
		fprintf(stderr, "Installing mod.");
#endif
		gInstallOffset = 0;

		sprintf(out, "\r\n<?xs#%8.8X?>", self->currentMachine->value);
		fxWriteSerial(self, out, strlen(out));

		out[0] = 0;
		out[1] = 3;		// length
		out[2] = 0x0f;	// get install space cmd
		out[3] = 0xff;
		out[4] = 0x0f;
		fxWriteSerial(self, out, out[1] + 2);

		gCmd = NULL;
		return 1;
	}
	else if (!strcmp("load", gCmd)) {
#if mxTraceCommands
		fprintf(stderr, "### load '%s'\n", gModuleName);
#endif

		sprintf(out, "\r\n<?xs#%8.8X?>", self->currentMachine->value);
		fxWriteSerial(self, out, strlen(out));

		memset(out, 0, sizeof(out));
		out[0] = 0;
		out[1] = 3 + (char)strlen(gModuleName) + 1;		// length
		out[2] = 10;		// run cmd
		out[3] = 0;
		out[4] = 0;
		strcpy(out + 5, gModuleName);
		fxWriteSerial(self, out, out[1] + 2);
	}

	gCmd = NULL;
	return 0;
}

void fxCommandReceived(txSerialTool self, void *bufferIn, int size)
{
	uint8_t *buffer = bufferIn;
	uint16_t resultId = (buffer[1] << 8) | buffer[2];
	uint16_t resultCode = (buffer[3] << 8) | buffer[4];

	if (resultCode) {
		fprintf(stderr, "### fxCommandReceived: remote operation failed with resultCode %d\n", resultCode);
		exit(-1);
	}
#if mxTraceCommands
	else
		fprintf(stderr, "### fxCommandReceived: remote operation SUCCESS with resultCode %d\n", resultCode);
#endif

	if (0xff02 == resultId) {	// uninstall
#if mxTraceCommands
		fprintf(stderr, "### uninstalled\n");
#endif
		fxRestart(self);
		usleep(50000);
		return;
	}

	if (0xff0f == resultId) {	// get install space
		uint32_t installSpace;
		
		if (0 != resultCode) {
			fprintf(stderr, "getInstallSpace failed %d\n", (int)resultCode);
			return;
		}

		installSpace = (buffer[5] << 24) | (buffer[6] << 16) | (buffer[7] << 8) | buffer[8];
		
		gInstallFragmentSize = 512;
		if (size >= 13) {
			gInstallFragmentSize = (buffer[9] << 24) | (buffer[10] << 16) | (buffer[11] << 8) | buffer[12];
			if (gInstallFragmentSize > kInstallFragmentSizeMax)
				gInstallFragmentSize = kInstallFragmentSizeMax;
		}

#if mxTraceCommands
		fprintf(stderr, "### installSpace: %d, fragment size %d\n", (int)installSpace, (int)gInstallFragmentSize);
#endif
		if (installSpace < gInstallArchiveSize) {
			fprintf(stderr, "install failed. mod needs %d bytes, only %d available\n", (int)gInstallArchiveSize, (int)installSpace);
			return;
		} 
	
		fxInstallFragment(self);
		return;
	}

	if (0xe0e0 == resultId) {	// installed fragment
		if ((gInstallOffset / 4096) != ((gInstallOffset - gInstallFragmentSize) / 4096))
			fprintf(stderr, ".");
		fxInstallFragment(self);
		return;
	}
	if (0xe8e8 == resultId) {	// install complete
#if mxTraceCommands
		fprintf(stderr, "### install complete\n");
#endif
		fprintf(stderr, "..complete\n");
		fclose(gInstallFD);
		gInstallFD = NULL;
		fxRestart(self);
		usleep(10000);
		return;
	}

	if (0xff03 == resultId) {	// set preference
		if (gPrefs)
			fxSetPref(self);
		else {
			fxRestart(self);
			usleep(10000);
		}
		return;
	}
}

uint8_t fxMatchProcessingInstruction(char* p, uint8_t* flag, uint32_t* value)
{
	char c;
	int i;
	if (*p++ != '<')
		return 0;
	if (*p++ != '?')
		return 0;
	if (*p++ != 'x')
		return 0;
	if (*p++ != 's')
		return 0;
	c = *p++;
	if (c == '.')
		*flag = 1;
	else if (c == '#')
		*flag = 2;
	else if (c == '-')
		*flag = 0;
	else
		return 0;
	*value = 0;
	for (i = 0; i < 8; i++) {
		c = *p++;
		if (('0' <= c) && (c <= '9'))
			*value = (*value * 16) + (c - '0');
		else if (('a' <= c) && (c <= 'f'))
			*value = (*value * 16) + (10 + c - 'a');
		else if (('A' <= c) && (c <= 'F'))
			*value = (*value * 16) + (10 + c - 'A');
		else
			return 0;
	}
	if (*p++ != '?')
		return 0;
	if (*p++ != '>')
		return 0;
	return 1;
}

static void systemCommand(char* command, char **buffer){
	char line[1024];
	FILE *fp = NULL;
	char *out = calloc(1, 1);

	fp = popen(command, "r");
	if (fp){
		while (fgets(line, sizeof(line)-1, fp) != NULL) {
			out = realloc(out, strlen(out) + strlen(line));
			strcat(out, line);
		}
		pclose(fp);
	}

	*buffer = out;
}

static char* printAddress(char* address){
	char* commandPart = "/xtensa-lx106-elf-addr2line -aipfC -e ";
	char command[2000] = {0};
	char* buffer;

	strcat(command, TOOLS_BIN);
	strcat(command, commandPart);
	strcat(command, elfPath);
	strcat(command, " ");
	strcat(command, address);
	systemCommand(command, &buffer);
	if (buffer) {
		buffer[strlen(buffer) - 1] = 0;
		if ((strstr(buffer, "??:0") != NULL) || (strstr(buffer, "??:?") != NULL)) {
			free(buffer);
			buffer = NULL;
		}
	}
	return buffer;
}

void fxReadNetworkBuffer(txSerialMachine machine, char* buffer, int size)
{
	if (!machine->suppress) {
		txSerialTool self = machine->tool;
		char* former = buffer;
		char* current = buffer;
		char* limit = buffer + size;
		int offset;
		while (current < limit) {
			offset = current - former;
			if ((offset >= 3) && (current[-3] == 13) && (current[-2] == 10) && (current[-1] == '<')) {
				fxWriteSerial(self, former, offset);
				fxWriteSerial(self, machine->tag, mxTagSize);
				former = current;
			}
			current++;
		}
		offset = limit - former;
		if (offset)
			fxWriteSerial(self, former, offset);
	}
}

void fxReadSerialBuffer(txSerialTool self, char* buffer, int size)
{
	char* src = buffer;
	char* srcLimit = src + size;
	int offset = self->index;
	char* dst = self->buffer + offset;
	char* dstLimit = self->buffer + mxBufferSize;
#if mxTrace
	fprintf(stderr, "%.*s", size, buffer);
#endif
	while (src < srcLimit) {
		if (dst == dstLimit) {
			txSerialMachine machine = self->currentMachine;
			if (machine && !machine->suppress)
				fxWriteNetwork(machine, self->buffer, mxBufferSize - mxTagSize);
			memmove(self->buffer, dstLimit - mxTagSize, mxTagSize);
			dst = self->buffer + mxTagSize;
			offset = mxTagSize;
		}
		*dst++ = *src++;
		offset++;
		if (gBinaryState) {
			if (1 == gBinaryState) {
				gBinaryLength = dst[-1] << 8;
				gBinaryState = 2;
			}
			else if (2 == gBinaryState) {
				gBinaryLength |= dst[-1];
				gBinaryState = 3;
			}
			if ((3 == gBinaryState) && ((2 + gBinaryLength) == (dst - self->buffer))) {
				fxCommandReceived(self, self->buffer + 2, gBinaryLength);

				dst = self->buffer;
				offset = 0;
				gBinaryState = 0;
			}
		}
		else
		if ((offset >= 2) && (dst[-2] == 13) && (dst[-1] == 10)) {
			uint8_t flag;
			uint32_t value;
			if ((offset >= mxTagSize) && fxMatchProcessingInstruction(dst - mxTagSize, &flag, &value)) {
				if (flag) {
					self->currentMachine = fxOpenNetwork(self, value);
					gBinaryState = 2 == flag;

					if (gRestarting)
						fxRestart(self);
				}
				else {
					fxCloseNetwork(self, value);
					gRestarting = 0;
				}
			}
			else if ((offset >= 10) && (dst[-10] == '<') && (dst[-9] == '/') && (dst[-8] == 'x') && (dst[-7] == 's') && (dst[-6] == 'b') && (dst[-5] == 'u') && (dst[-4] == 'g') && (dst[-3] == '>')) {
				txSerialMachine machine = self->currentMachine;
				if ((1 == machine->receiveCount) && !self->firstMachine->nextMachine) {	// first command when after transitioning from 0 to 1 machines
					if (fxInitializeTarget(self))
						self->currentMachine->suppress = 1;
				}
				if (machine && !machine->suppress)
					fxWriteNetwork(machine, self->buffer, offset);
			}
			else {
				dst[-2] = 0;

				// esp32 core dump - capture to temporary file then run espcoredump.py 
				if (TOOLS_BIN && elfPath && !gCoreDump && strstr(self->buffer, "================= CORE DUMP START =================")) {
					char *msg = "<xsbug><log># ESP32 Core Dump!!\n</log></xsbug>\r\n";
					fxWriteNetwork(self->currentMachine, msg, strlen(msg));

					strcpy(gCoreDumpPath, elfPath);
					strcpy(strrchr(gCoreDumpPath, '/') + 1, "coredump.txt");
					fprintf(stderr, "Writing CORE DUMP to %s\n", gCoreDumpPath);
					gCoreDump = fopen(gCoreDumpPath, "wb");
					dst = self->buffer;
					offset = 0;
					continue;
				}
				if (gCoreDump) {
					if (strstr(self->buffer, "================= CORE DUMP END =================")) {
						fclose(gCoreDump);
						gCoreDump = NULL;

						char *output;
						char command[2048];
						sprintf(command, "espcoredump.py info_corefile -t b64 -c %s %s", gCoreDumpPath, elfPath);
						fprintf(stderr, "%s\n", command);
						systemCommand(command, &output);
						fprintf(stderr, "%s\n", output);
						free(output);
					}
					else {
						fwrite(self->buffer, 1, strlen(self->buffer), gCoreDump);
						fwrite("\n", 1, 1, gCoreDump);
					}
					dst = self->buffer;
					offset = 0;
					continue;
				}

				if (offset > 2) fprintf(stderr, "%s\n", self->buffer);				

				if (TOOLS_BIN && elfPath && strstr(self->buffer, "gdb stub")) {
					gdbMode = 1;
				}

				if (elfPath){
					char* epc;
					char* exception;

					//Exception Reason
					exception = strstr(self->buffer, "Exception (");
					if (exception){
						sscanf(self->buffer, "Exception (%d):", &gExceptionNumber);
					}

					//Exception Program Counter
					epc = strstr(self->buffer, "epc1=0x");
					if (epc){
							char epc1Address[9];
							memcpy(epc1Address, epc + 7, 8);
							epc1Address[8] = 0;
							gEPC1Buffer = printAddress(epc1Address);
					}
				}

				if (self->state == 0) {
					if (!strcmp(self->buffer, ">>>stack>>>")) {
						gStackIndex = 0;
						self->state = 1;
					}
				}
				else if (self->state == 1) {
					if (!strcmp(self->buffer, "<<<stack<<<")) {
						if (elfPath && gStackIndex) {
							int i;

							if (gExceptionNumber != -1){
								int exceptionNum = gExceptionNumber;
								if (exceptionNum >= 32 && exceptionNum <= 39) exceptionNum = 32;
								if (exceptionNum > 39) exceptionNum = 31;

								fprintf(stderr, "\n# EXCEPTION DESCRIPTION\n");
								fprintf(stderr, "# Exception %d %s\n", gExceptionNumber, gExceptionList[gExceptionNumber]);
								gExceptionNumber = -1;
							}

							if (gEPC1Buffer){
								fprintf(stderr, "\n# EXCEPTION LOCATION\n");
								fprintf(stderr, "# %s\n", gEPC1Buffer);
								free(gEPC1Buffer);
								gEPC1Buffer = NULL;
							}

							fprintf(stderr, "\n# CALLS\n");
							for (i = 0; i < gStackIndex; i++) {
								fprintf(stderr, "# %s\n", gStackBuffers[i]);
								free(gStackBuffers[i]);
							}
							fprintf(stderr, "\n");
						}
						self->state = 0;
					}
					else if (elfPath && TOOLS_BIN) {
						char* p = self->buffer + 11;
						char* q = self->buffer + offset - 9;
						while (p < q) {
							p[8] = 0;
							if (gStackIndex < ESP_STACK_COUNT) {
								gStackBuffers[gStackIndex] = printAddress(p);
								if (gStackBuffers[gStackIndex])
									gStackIndex++;
							}
							p += 9;
						}
					}
				}
			}
			dst = self->buffer;
			offset = 0;
		}
		else if (gdbMode && (offset == 7)) {
			char a, b;
			int match, check, sum;
			*dst = 0;
			fprintf(stderr, "%s", self->buffer);
			match = sscanf(self->buffer, "$T%c%c#%2x", &a, &b, &check);
			sum = ((int)'T' + (int)a + (int)b) & 255;
			if ((match == 3) && (check == sum)) {
				char* args[9];
				char baud[256];
				char target[256];
				sprintf(baud, "set serial baud %d", 115200);
				sprintf(target, "target remote %s", self->path);
				args[0] = TOOLS_BIN;
				args[1] = "-ex";
				args[2] = baud;
				args[3] = "-ex";
				args[4] = target;
				args[5] = "-ex";
				args[6] = "interrupt";
				args[7] = elfPath;
				args[8] = NULL;

				fxCloseNetwork(self, 0);
				fxCloseSerial(self);
				execvp(args[0], args);
				exit(0);
			}
		}
	}
	self->index = offset;
}

void fxRestart(txSerialTool self)
{
#if mxTraceCommands
	fprintf(stderr, "### fxRestart\n");
#endif

	if (self->currentMachine) {	// send a software restart request for boards with no RTS to toggle
		char out[32];

		sprintf(out, "\r\n<?xs#%8.8X?>", self->currentMachine->value);
		fxWriteSerial(self, out, strlen(out));

		out[0] = 0;
		out[1] = 1;	// length
		out[2] = 1;		// restart
		fxWriteSerial(self, out, 3);
	}

	fxRestartSerial(self);
	gRestarting = 1;
}

void fxSetTime(txSerialTool self, txSerialMachine machine)
{
	time_t time;
	int gmt = 0;
	int dst = 0;
	char out[32];

#if mxTraceCommands
	fprintf(stderr, "### set time\n");
#endif

#if mxWindows
	{
		struct _timeb tb;
		_ftime(&tb);
		time = (long)tb.time;
		gmt = -tb.timezone * 60;
		if (tb.dstflag) {
			dst = 60 * 60;
		}
	}
#else
	{
		struct timeval tv;
		struct tm *tm;
		gettimeofday(&tv, NULL);
		time = tv.tv_sec;
		tm = localtime(&time);
		gmt = tm->tm_gmtoff;
		if (tm->tm_isdst) {
			dst = 60 * 60;
			gmt -= dst;
		}
	}
#endif

	sprintf(out, "\r\n<?xs#%8.8X?>", machine->value);
	fxWriteSerial(self, out, strlen(out));

	out[0] = 0;
	out[1] = 15;	// length
	out[2] = 9;		// set time
	out[3] = 0;
	out[4] = 0;
	out[5] = (time >> 24) & 255;
	out[6] = (time >> 16) & 255;
	out[7] = (time >> 8) & 255;
	out[8] = time & 255;
	out[9] = (gmt >> 24) & 255;
	out[10] = (gmt >> 16) & 255;
	out[11] = (gmt >> 8) & 255;
	out[12] = gmt & 255;
	out[13] = (dst >> 24) & 255;
	out[14] = (dst >> 16) & 255;
	out[15] = (dst >> 8) & 255;
	out[16] = dst & 255;
	fxWriteSerial(self, out, 17);
}

// erases first block and writes gInstallFragmentSize bytes of header
// skips kInstallSkipFragmentSize bytes
// writes remaining for data
// backs up to offset 0 and writes the kInstallSkipFragmentSize bytes skipped
// this ensures that the mod header is only valid if all bytes are received
//@@ add GET VERSION
void fxInstallFragment(txSerialTool self)
{
	char preamble[32];
	char out[kInstallFragmentSizeMax + 16];
	int use = (0 == gInstallOffset) ? kInstallInitialFragmentSize : gInstallFragmentSize;
	uint8_t id = 0xe0;

	fseek(gInstallFD, gInstallOffset, SEEK_SET);
	use = fread(out + 9, 1, use, gInstallFD);
	if (0 == use) {
#if mxTraceCommands
		fprintf(stderr, "### update install header\n");
#endif
		gInstallOffset = kInstallInitialFragmentSize;
		fseek(gInstallFD, gInstallOffset, SEEK_SET);
		use = fread(out + 9, 1, kInstallSkipFragmentSize, gInstallFD);
		id = 0xe8;
	}

#if mxTraceCommands
	fprintf(stderr, "### install fragment @ %d size %d\n", gInstallOffset, use);
#endif

	sprintf(preamble, "\r\n<?xs#%8.8X?>", self->currentMachine->value);
	fxWriteSerial(self, preamble, strlen(preamble));

	out[0] = ((use + 7) >> 8) & 0xff;		// length high
	out[1] = (use + 7) & 0xff;		// length low
	out[2] = 3;		// install cmd
	out[3] = id;	// id high
	out[4] = id;	// id low
	out[5] = (gInstallOffset >> 24) & 255;
	out[6] = (gInstallOffset >> 16) & 255;
	out[7] = (gInstallOffset >> 8) & 255;
	out[8] = gInstallOffset & 255;

	fxWriteSerial(self, out, use + 4 + 5);

	gInstallOffset += use;
}

int mapHex(char c)
{
	if (('a' <= c) && (c <= 'f'))
		return 10 + c - 'a';
	if (('A' <= c) && (c <= 'F'))
		return 10 + c - 'A';
<<<<<<< HEAD
	if (('0' <= c) && (c <= '0'))
		return c - '0';

	fprintf(stderr, "bad hex digit\n");
=======
	if (('0' <= c) && (c <= '9'))
		return c - '0';

	fprintf(stderr, "bad hex digit %c\n", c);
>>>>>>> 3b2cc905
	exit(1);
}

void fxSetPref(txSerialTool self)
{
	char preamble[32];
	char out[5];
	Pref p = gPrefs;
	if (!p) return;

	gPrefs = p->next;

#if mxTraceCommands
	fprintf(stderr, "### set preference %s.%s=%s\n", p->domain, p->name, p->value);
#endif

	sprintf(preamble, "\r\n<?xs#%8.8X?>", self->currentMachine->value);
	fxWriteSerial(self, preamble, strlen(preamble));

	int size = strlen(p->domain) + 1 + strlen(p->name) + 1 + 1 + strlen(p->value);
	size += 3;
	out[0] = (size >> 8) & 0xff;	// length high
	out[1] = size & 0xff;			// length low
	out[2] = 4;						// set preference cmd
	out[3] = 0xff;					// id high
	out[4] = 0x03;					// id low
	fxWriteSerial(self, out, 5);
	fxWriteSerial(self, p->domain, strlen(p->domain) + 1);
	fxWriteSerial(self, p->name, strlen(p->name) + 1);
	fxWriteSerial(self, &p->kind, 1);
	fxWriteSerial(self, p->value, strlen(p->value));
}<|MERGE_RESOLUTION|>--- conflicted
+++ resolved
@@ -120,11 +120,8 @@
 	self->host = "localhost";
 	self->port = 5002;
 	self->restartOnConnect = 1;
-<<<<<<< HEAD
-=======
 	self->showPath = 0;
 	self->timeout = 5000;	// for showpath
->>>>>>> 3b2cc905
 	
 	if (9 == strlen(self->path) && (':' == self->path[4])) {
 			self->vendorID = (mapHex(self->path[0]) << 12) | (mapHex(self->path[1]) << 8) | (mapHex(self->path[2]) << 4) | mapHex(self->path[3]);
@@ -866,17 +863,10 @@
 		return 10 + c - 'a';
 	if (('A' <= c) && (c <= 'F'))
 		return 10 + c - 'A';
-<<<<<<< HEAD
-	if (('0' <= c) && (c <= '0'))
-		return c - '0';
-
-	fprintf(stderr, "bad hex digit\n");
-=======
 	if (('0' <= c) && (c <= '9'))
 		return c - '0';
 
 	fprintf(stderr, "bad hex digit %c\n", c);
->>>>>>> 3b2cc905
 	exit(1);
 }
 
