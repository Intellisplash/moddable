--- conflicted
+++ resolved
@@ -159,11 +159,8 @@
 	int dtr;
 	int programming;
 	int restartOnConnect;
-<<<<<<< HEAD
-=======
 	int showPath;
 	int timeout;
->>>>>>> 3b2cc905
 	txSerialMachine firstMachine;
 	txSerialMachine currentMachine;
 	int index;
