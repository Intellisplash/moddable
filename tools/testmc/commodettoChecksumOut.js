--- conflicted
+++ resolved
@@ -73,11 +73,7 @@
 			this.#show?.adaptInvalid(r);
 	}
 	pixelsToBytes(count) {
-<<<<<<< HEAD
-		return ((Bitmap.depth(this.pixelFormat) * this.width) + 7) >> 3;
-=======
 		return ((Bitmap.depth(this.pixelFormat) * count) + 7) >> 3;
->>>>>>> 4e4b5204
 	}
 	
 	configure(options) {
