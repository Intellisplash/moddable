#
<<<<<<< HEAD
# Copyright (c) 2016-2019  Moddable Tech, Inc.
=======
# Copyright (c) 2016-2020  Moddable Tech, Inc.
>>>>>>> e75da2fa
#
#   This file is part of the Moddable SDK Tools.
# 
#   The Moddable SDK Tools is free software: you can redistribute it and/or modify
#   it under the terms of the GNU General Public License as published by
#   the Free Software Foundation, either version 3 of the License, or
#   (at your option) any later version.
# 
#   The Moddable SDK Tools is distributed in the hope that it will be useful,
#   but WITHOUT ANY WARRANTY; without even the implied warranty of
#   MERCHANTABILITY or FITNESS FOR A PARTICULAR PURPOSE.  See the
#   GNU General Public License for more details.
# 
#   You should have received a copy of the GNU General Public License
#   along with the Moddable SDK Tools.  If not, see <http://www.gnu.org/licenses/>.
#

HOST_OS := $(shell uname)

UPLOAD_SPEED ?= 921600
DEBUGGER_SPEED ?= 460800

ESP32_BASE ?= $(HOME)/esp32
IDF_PATH ?= $(ESP32_BASE)/esp-idf
export IDF_PATH
TOOLS_ROOT ?= $(ESP32_BASE)/xtensa-esp32-elf
PLATFORM_DIR = $(MODDABLE)/build/devices/esp32

unexport LDFLAGS
unexport LD_LIBRARY_PATH
unexport CPPFLAGS

ifeq ($(DEBUG),1)
	IDF_BUILD_DIR = $(BUILD_DIR)/tmp/$(FULLPLATFORM)/debug/idf
	PROJ_DIR = $(BUILD_DIR)/tmp/$(FULLPLATFORM)/debug/xsProj
else
	IDF_BUILD_DIR = $(BUILD_DIR)/tmp/$(FULLPLATFORM)/release/idf
	PROJ_DIR = $(BUILD_DIR)/tmp/$(FULLPLATFORM)/release/xsProj
endif

ifeq ($(MAKEFLAGS_JOBS),)
	MAKEFLAGS_JOBS = --jobs
endif

ifeq ($(DEBUG),1)
	LIB_DIR = $(BUILD_DIR)/tmp/$(FULLPLATFORM)/debug/lib
else
	ifeq ($(INSTRUMENT),1)
		LIB_DIR = $(BUILD_DIR)/tmp/$(FULLPLATFORM)/instrument/lib
	else
		LIB_DIR = $(BUILD_DIR)/tmp/$(FULLPLATFORM)/release/lib
	endif
endif

INC_DIRS = \
 	$(IDF_PATH)/components \
 	$(IDF_PATH)/components/bootloader_support/include \
 	$(IDF_PATH)/components/bt/include \
 	$(IDF_PATH)/components/bt/bluedroid/api/include \
 	$(IDF_PATH)/components/bt/bluedroid/api/include/api \
 	$(IDF_PATH)/components/driver/include \
 	$(IDF_PATH)/components/esp32/include \
 	$(IDF_PATH)/components/esp_event/include \
 	$(IDF_PATH)/components/esp_ringbuf/include \
 	$(IDF_PATH)/components/esp32/include \
 	$(IDF_PATH)/components/freertos \
 	$(IDF_PATH)/components/freertos/include \
 	$(IDF_PATH)/components/freertos/include/freertos \
	$(IDF_PATH)/components/heap/include \
 	$(IDF_PATH)/components/log/include \
 	$(IDF_PATH)/components/lwip/include/apps \
	$(IDF_PATH)/components/lwip/include/apps/sntp \
 	$(IDF_PATH)/components/lwip/lwip/src/include \
 	$(IDF_PATH)/components/lwip/port/esp32/include \
 	$(IDF_PATH)/components/mbedtls/include \
 	$(IDF_PATH)/components/newlib/include \
 	$(IDF_PATH)/components/newlib/platform_include \
 	$(IDF_PATH)/components/nimble/esp-hci/include \
 	$(IDF_PATH)/components/nimble/nimble/nimble/include \
 	$(IDF_PATH)/components/nimble/nimble/nimble/host/include \
 	$(IDF_PATH)/components/nimble/nimble/nimble/host/services/gap/include \
 	$(IDF_PATH)/components/nimble/nimble/porting/nimble/include \
 	$(IDF_PATH)/components/nimble/nimble/porting/npl/freertos/include \
 	$(IDF_PATH)/components/nimble/port/include \
 	$(IDF_PATH)/components/soc/esp32/include \
 	$(IDF_PATH)/components/soc/esp32/include/soc \
 	$(IDF_PATH)/components/soc/include \
 	$(IDF_PATH)/components/spiffs/include \
 	$(IDF_PATH)/components/spi_flash/include \
 	$(IDF_PATH)/components/tcpip_adapter/include \
 	$(IDF_PATH)/components/tcpip_adapter \
 	$(IDF_PATH)/components/vfs/include
    
XS_OBJ = \
	$(LIB_DIR)/xsHost.c.o \
	$(LIB_DIR)/xsPlatform.c.o \
	$(LIB_DIR)/xsAll.c.o \
	$(LIB_DIR)/xsAPI.c.o \
	$(LIB_DIR)/xsArguments.c.o \
	$(LIB_DIR)/xsArray.c.o \
	$(LIB_DIR)/xsAtomics.c.o \
	$(LIB_DIR)/xsBigInt.c.o \
	$(LIB_DIR)/xsBoolean.c.o \
	$(LIB_DIR)/xsCode.c.o \
	$(LIB_DIR)/xsCommon.c.o \
	$(LIB_DIR)/xsDataView.c.o \
	$(LIB_DIR)/xsDate.c.o \
	$(LIB_DIR)/xsDebug.c.o \
	$(LIB_DIR)/xsError.c.o \
	$(LIB_DIR)/xsFunction.c.o \
	$(LIB_DIR)/xsGenerator.c.o \
	$(LIB_DIR)/xsGlobal.c.o \
	$(LIB_DIR)/xsJSON.c.o \
	$(LIB_DIR)/xsLexical.c.o \
	$(LIB_DIR)/xsMapSet.c.o \
	$(LIB_DIR)/xsMarshall.c.o \
	$(LIB_DIR)/xsMath.c.o \
	$(LIB_DIR)/xsMemory.c.o \
	$(LIB_DIR)/xsModule.c.o \
	$(LIB_DIR)/xsNumber.c.o \
	$(LIB_DIR)/xsObject.c.o \
	$(LIB_DIR)/xsPromise.c.o \
	$(LIB_DIR)/xsProperty.c.o \
	$(LIB_DIR)/xsProxy.c.o \
	$(LIB_DIR)/xsRegExp.c.o \
	$(LIB_DIR)/xsRun.c.o \
	$(LIB_DIR)/xsScope.c.o \
	$(LIB_DIR)/xsScript.c.o \
	$(LIB_DIR)/xsSourceMap.c.o \
	$(LIB_DIR)/xsString.c.o \
	$(LIB_DIR)/xsSymbol.c.o \
	$(LIB_DIR)/xsSyntaxical.c.o \
	$(LIB_DIR)/xsTree.c.o \
	$(LIB_DIR)/xsType.c.o \
	$(LIB_DIR)/xsdtoa.c.o \
	$(LIB_DIR)/xsre.c.o \
	$(LIB_DIR)/xsmc.c.o \
	$(LIB_DIR)/e_pow.c.o
XS_DIRS = \
	$(XS_DIR)/includes \
	$(XS_DIR)/sources \
	$(XS_DIR)/platforms/esp \
	$(IDF_BUILD_DIR)/include \
	$(PLATFORM_DIR)/lib/pow
XS_HEADERS = \
	$(XS_DIR)/includes/xs.h \
	$(XS_DIR)/includes/xsmc.h \
	$(XS_DIR)/sources/xsAll.h \
	$(XS_DIR)/sources/xsCommon.h \
	$(XS_DIR)/platforms/esp/xsHost.h \
	$(XS_DIR)/platforms/esp/xsPlatform.h
HEADERS += $(XS_HEADERS)

TOOLS_BIN = $(TOOLS_ROOT)/bin
CC  = $(TOOLS_BIN)/xtensa-esp32-elf-gcc
CPP = $(TOOLS_BIN)/xtensa-esp32-elf-g++
LD  = $(CPP)
AR  = $(TOOLS_BIN)/xtensa-esp32-elf-ar
OBJCOPY = $(TOOLS_BIN)/xtensa-esp32-elf-objcopy
ESPTOOL = $(IDF_PATH)/components/esptool_py/esptool/esptool.py

AR_FLAGS = crs

ifeq ($(HOST_OS),Darwin)
MODDABLE_TOOLS_DIR = $(BUILD_DIR)/bin/mac/release
else
MODDABLE_TOOLS_DIR = $(BUILD_DIR)/bin/lin/release
endif
BUILDCLUT = $(MODDABLE_TOOLS_DIR)/buildclut
COMPRESSBMF = $(MODDABLE_TOOLS_DIR)/compressbmf
RLE4ENCODE = $(MODDABLE_TOOLS_DIR)/rle4encode
MCLOCAL = $(MODDABLE_TOOLS_DIR)/mclocal
MCREZ = $(MODDABLE_TOOLS_DIR)/mcrez
PNG2BMP = $(MODDABLE_TOOLS_DIR)/png2bmp
IMAGE2CS = $(MODDABLE_TOOLS_DIR)/image2cs
WAV2MAUD = $(MODDABLE_TOOLS_DIR)/wav2maud
BLES2GATT = $(MODDABLE_TOOLS_DIR)/bles2gatt
XSC = $(MODDABLE_TOOLS_DIR)/xsc
XSID = $(MODDABLE_TOOLS_DIR)/xsid
XSL = $(MODDABLE_TOOLS_DIR)/xsl

#	-DICACHE_FLASH
#	-DmxNoConsole=1
C_DEFINES = \
	-D__ets__ \
	-U__STRICT_ANSI__ \
	-DESP32=1 \
	$(NET_CONFIG_FLAGS) \
	-DmxUseDefaultSharedChunks=1 \
	-DmxRun=1 \
	-DkCommodettoBitmapFormat=$(DISPLAY) \
	-DkPocoRotation=$(ROTATION)
ifeq ($(DEBUG),1)
	C_DEFINES += -DmxDebug=1
endif
ifeq ($(INSTRUMENT),1)
	C_DEFINES += -DMODINSTRUMENTATION=1 -DmxInstrument=1
endif
C_INCLUDES += $(DIRECTORIES)
C_INCLUDES += $(foreach dir,$(INC_DIRS) $(SDK_DIRS) $(XS_DIRS) $(LIB_DIR) $(TMP_DIR),-I$(dir))

C_COMMON_FLAGS ?= -c -Os -g \
	-Wno-unused-variable \
	-Wpointer-arith \
	-Wl,-EL \
	-fno-inline-functions \
	-nostdlib \
	-mlongcalls \
	-mtext-section-literals \
	-falign-functions=4 \
	-MMD \
	-fdata-sections \
	-ffunction-sections \
	-fno-jump-tables \
	-fstrict-volatile-bitfields \
	-DWITH_POSIX \
	-DHAVE_CONFIG_H \
	-D BOOTLOADER_BUILD=1 \
	-DESP_PLATFORM \
	-MP

C_FLAGS ?= $(C_COMMON_FLAGS) \
	-Wno-implicit-function-declaration \
	-std=gnu99

CPP_FLAGS ?= $(C_COMMON_FLAGS)

# Utility functions
git_description = $(shell git -C  $(1) describe --tags --always --dirty 2>/dev/null)
SRC_GIT_VERSION = $(call git_description,$(BASE)/sources)
ESP_GIT_VERSION = $(call git_description,$(ARDUINO_ROOT))
time_string = $(shell perl -e 'use POSIX qw(strftime); print strftime($(1), localtime());')
BUILD_DATE = $(call time_string,"%Y-%m-%d")
BUILD_TIME = $(call time_string,"%H:%M:%S")
MEM_USAGE = \
  'while (<>) { \
      $$r += $$1 if /^\.(?:data|rodata|bss)\s+(\d+)/;\
		  $$f += $$1 if /^\.(?:irom0\.text|text|data|rodata)\s+(\d+)/;\
	 }\
	 print "\# Memory usage\n";\
	 print sprintf("\#  %-6s %6d bytes\n" x 2 ."\n", "Ram:", $$r, "Flash:", $$f);'

VPATH += $(SDK_DIRS) $(XS_DIRS)

.PHONY: all	

PARTITIONS_FILE ?= $(PROJ_DIR_TEMPLATE)/partitions.csv

PROJ_DIR_TEMPLATE = $(BUILD_DIR)/devices/esp32/xsProj
PROJ_DIR_FILES = \
	$(PROJ_DIR)/main/main.c \
	$(PROJ_DIR)/main/component.mk \
	$(PROJ_DIR)/partitions.csv \
	$(PROJ_DIR)/Makefile

ifeq ($(DEBUG),1)
	ifeq ($(HOST_OS),Darwin)
		KILL_SERIAL_2_XSBUG = $(shell pkill serial2xsbug)
		DO_XSBUG = open -a $(BUILD_DIR)/bin/mac/release/xsbug.app -g
		DO_LAUNCH = bash -c "serial2xsbug `/usr/bin/grep ^CONFIG_ESPTOOLPY_PORT $(PROJ_DIR)/sdkconfig | /usr/bin/grep -o '"[^"]*"' | tr -d '"'` $(DEBUGGER_SPEED) 8N1 -elf $(IDF_BUILD_DIR)/xs_esp32.elf -bin $(TOOLS_ROOT)/bin/xtensa-esp32-elf-gdb"
	else
		KILL_SERIAL_2_XSBUG = $(shell pkill serial2xsbug)
		DO_XSBUG = $(shell nohup $(BUILD_DIR)/bin/lin/release/xsbug > /dev/null 2>&1 &)
		DO_LAUNCH = bash -c "serial2xsbug `grep ^CONFIG_ESPTOOLPY_PORT $(PROJ_DIR)/sdkconfig | grep -o '"[^"]*"' | tr -d '"'` $(DEBUGGER_SPEED) 8N1"
	endif
else
	KILL_SERIAL_2_XSBUG = 
	DO_XSBUG = 
	DO_LAUNCH = cd $(PROJ_DIR); IDF_BUILD_DIR=$(IDF_BUILD_DIR) SDKCONFIG_DEFAULTS=$(SDKCONFIG_FILE) DEBUGGER_SPEED=$(DEBUGGER_SPEED) make monitor
endif

SDKCONFIGPATH ?= $(PROJ_DIR)
SDKCONFIG = $(SDKCONFIGPATH)/sdkconfig.defaults
SDKCONFIGPRIOR = $(SDKCONFIGPATH)/sdkconfig.defaults.prior
SDKCONFIG_H=$(IDF_BUILD_DIR)/include/sdkconfig.h


.NOTPARALLEL: $(SDKCONFIG_H)

all: precursor
	$(KILL_SERIAL_2_XSBUG)
	$(DO_XSBUG)
	-cd $(PROJ_DIR) ; IDF_BUILD_DIR=$(IDF_BUILD_DIR) DEBUG=$(DEBUG) SDKCONFIG_DEFAULTS=$(SDKCONFIG_FILE) DEBUGGER_SPEED=$(DEBUGGER_SPEED) make flash && $(DO_LAUNCH)
	-cp $(IDF_BUILD_DIR)/xs_esp32.map $(BIN_DIR)
	-cp $(IDF_BUILD_DIR)/xs_esp32.bin $(BIN_DIR)
	-cp $(IDF_BUILD_DIR)/partitions.bin $(BIN_DIR)
	-cp $(IDF_BUILD_DIR)/bootloader/bootloader.bin $(BIN_DIR)

deploy:
	@echo "# uploading to esp32"
	-cd $(PROJ_DIR) ; IDF_BUILD_DIR=$(IDF_BUILD_DIR) DEBUG=$(DEBUG) SDKCONFIG_DEFAULTS=$(SDKCONFIG_FILE) DEBUGGER_SPEED=$(DEBUGGER_SPEED) make flash

xsbug:
	@echo "# starting xsbug"
	$(KILL_SERIAL2XSBUG)
	$(DO_XSBUG)
	$(DO_LAUNCH)

prepareOutput:
	-@rm $(IDF_BUILD_DIR)/xs_esp32.elf 2>/dev/null
	-@rm $(BIN_DIR)/xs_esp32.elf 2>/dev/null
	-@mkdir -p $(IDF_BUILD_DIR) 2>/dev/null

precursor: prepareOutput projDir $(BLE) $(SDKCONFIG_H) $(LIB_DIR) $(BIN_DIR)/xs_esp32.a
	cp $(BIN_DIR)/xs_esp32.a $(IDF_BUILD_DIR)/.
	touch $(PROJ_DIR)/main/main.c

build: precursor
	-cd $(PROJ_DIR) ; IDF_BUILD_DIR=$(IDF_BUILD_DIR) DEBUG=$(DEBUG) SDKCONFIG_DEFAULTS=$(SDKCONFIG_FILE) DEBUGGER_SPEED=$(DEBUGGER_SPEED) make --silent
	-cp $(IDF_BUILD_DIR)/xs_esp32.map $(BIN_DIR)
	-cp $(IDF_BUILD_DIR)/xs_esp32.bin $(BIN_DIR)
	-cp $(IDF_BUILD_DIR)/partitions.bin $(BIN_DIR)
	-cp $(IDF_BUILD_DIR)/bootloader/bootloader.bin $(BIN_DIR)
	echo "#"
	echo "# Built files at $(BIN_DIR)"
	echo "#"

clean:
	echo "# Clean project"
	-rm -rf $(BIN_DIR) 2>/dev/null
	-rm -rf $(TMP_DIR) 2>/dev/null

$(SDKCONFIG_H): $(SDKCONFIG_FILE)
	if ! test -s $(SDKCONFIGPRIOR) ; then cp $(SDKCONFIG_FILE) $(SDKCONFIGPRIOR); fi
	if ! test -s $(IDF_BUILD_DIR)/; then rm -f $(SDKCONFIGPRIOR); fi
	if ! test -s $(SDKCONFIG_H) \
		|| ! cmp -s "$(SDKCONFIGPRIOR)" "$(SDKCONFIG_FILE)" \
		|| ! cmp -s "$(PROJ_DIR)/sdkconfig" "$(SDKCONFIGPATH)/sdkconfig.old"; then \
		rm $(PROJ_DIR)/sdkconfig; \
		cp $(SDKCONFIG_FILE) $(SDKCONFIGPRIOR); \
		echo "# Running GENCONFIG..." ; cd $(PROJ_DIR) ; IDF_BUILD_DIR=$(IDF_BUILD_DIR) BATCH_BUILD=1 DEBUG=$(DEBUG) SDKCONFIG_DEFAULTS=$(SDKCONFIG_FILE) make defconfig; \
		mv $(PROJ_DIR)/sdkconfig.old $(SDKCONFIGPATH)/sdkconfig.old;  \
	fi

$(LIB_DIR):
	mkdir -p $(LIB_DIR)
	echo "typedef struct { const char *date, *time, *src_version, *env_version;} _tBuildInfo; extern _tBuildInfo _BuildInfo;" > $(LIB_DIR)/buildinfo.h
	
$(BIN_DIR)/xs_esp32.a: $(SDK_OBJ) $(XS_OBJ) $(TMP_DIR)/mc.xs.c.o $(TMP_DIR)/mc.resources.c.o $(OBJECTS) 
	@echo "# ld xs_esp.bin"
	echo '#include "buildinfo.h"' > $(LIB_DIR)/buildinfo.c
	echo '_tBuildInfo _BuildInfo = {"$(BUILD_DATE)","$(BUILD_TIME)","$(SRC_GIT_VERSION)","$(ESP_GIT_VERSION)"};' >> $(LIB_DIR)/buildinfo.c
	$(CC) $(C_DEFINES) $(C_INCLUDES) $(C_FLAGS) $(LIB_DIR)/buildinfo.c -o $(LIB_DIR)/buildinfo.c.o
	$(AR) $(AR_FLAGS) $(BIN_DIR)/xs_esp32.a $^ $(LIB_DIR)/buildinfo.c.o

projDir: $(PROJ_DIR) $(PROJ_DIR_FILES) $(PARTITIONS_FILE)

$(PROJ_DIR): $(PROJ_DIR_TEMPLATE)
	cp -r $(PROJ_DIR_TEMPLATE) $(PROJ_DIR)
	cp $(PARTITIONS_FILE) $(PROJ_DIR)/partitions.csv

$(PROJ_DIR)/partitions.csv: $(PARTITIONS_FILE)
	cp $(PARTITIONS_FILE) $(PROJ_DIR)/partitions.csv

$(PROJ_DIR)/main/main.c: $(PROJ_DIR_TEMPLATE)/main/main.c
	cp -f $? $@

$(PROJ_DIR)/main/component.mk: $(PROJ_DIR_TEMPLATE)/main/component.mk
	cp -f $? $@

$(PROJ_DIR)/Makefile: $(PROJ_DIR_TEMPLATE)/Makefile
	cp -f $? $@

$(XS_OBJ): $(SDKCONFIG_H) $(XS_HEADERS)
$(LIB_DIR)/xs%.c.o: xs%.c
	@echo "# cc" $(<F) "(strings in flash)"
	$(CC) $(C_DEFINES) $(C_INCLUDES) $(C_FLAGS) $< -o $@

$(LIB_DIR)/%.c.o: %.c
	@echo "# cc" $(<F) "(strings in flash)"
	$(CC) $(C_DEFINES) $(C_INCLUDES) $(C_FLAGS) $< -o $@

$(TMP_DIR)/mc.%.c.o: $(TMP_DIR)/mc.%.c
	@echo "# cc" $(<F) "(slots in flash)"
	$(CC) $(C_DEFINES) $(C_INCLUDES) $(C_FLAGS) $< -o $@
	
$(TMP_DIR)/mc.xs.c: $(MODULES) $(MANIFEST)
	@echo "# xsl modules"
	$(XSL) -b $(MODULES_DIR) -o $(TMP_DIR) $(PRELOADS) $(STRIPS) $(CREATION) $(MODULES)

$(TMP_DIR)/mc.resources.c: $(DATA) $(RESOURCES) $(MANIFEST)
	@echo "# mcrez resources"
	$(MCREZ) $(DATA) $(RESOURCES) -o $(TMP_DIR) -p esp32 -r mc.resources.c
	
MAKEFLAGS += $(MAKEFLAGS_JOBS)
ifneq ($(VERBOSE),1)
MAKEFLAGS += --silent
endif
<|MERGE_RESOLUTION|>--- conflicted
+++ resolved
@@ -1,9 +1,5 @@
 #
-<<<<<<< HEAD
-# Copyright (c) 2016-2019  Moddable Tech, Inc.
-=======
 # Copyright (c) 2016-2020  Moddable Tech, Inc.
->>>>>>> e75da2fa
 #
 #   This file is part of the Moddable SDK Tools.
 # 
