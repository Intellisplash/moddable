--- conflicted
+++ resolved
@@ -1,10 +1,6 @@
 # Base
 Copyright 2017-2023 Moddable Tech, Inc.<BR>
-<<<<<<< HEAD
-Revised: May 19, 2023
-=======
 Revised: June 28, 2023
->>>>>>> c8686e23
 
 ## Table of Contents
 
