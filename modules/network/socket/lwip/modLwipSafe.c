--- conflicted
+++ resolved
@@ -25,11 +25,7 @@
 #include "lwip/priv/tcpip_priv.h"
 
 typedef struct {
-<<<<<<< HEAD
-	struct tcpip_api_call_data		call;
-=======
 	struct tcpip_api_call_data	call;
->>>>>>> c8ce60c4
 
 	err_t						err;
 	struct tcp_pcb				*tcpPCB;
