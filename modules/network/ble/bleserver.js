/*
 * Copyright (c) 2016-2018  Moddable Tech, Inc.
 *
 *   This file is part of the Moddable SDK Runtime.
 * 
 *   The Moddable SDK Runtime is free software: you can redistribute it and/or modify
 *   it under the terms of the GNU Lesser General Public License as published by
 *   the Free Software Foundation, either version 3 of the License, or
 *   (at your option) any later version.
 * 
 *   The Moddable SDK Runtime is distributed in the hope that it will be useful,
 *   but WITHOUT ANY WARRANTY; without even the implied warranty of
 *   MERCHANTABILITY or FITNESS FOR A PARTICULAR PURPOSE.  See the
 *   GNU Lesser General Public License for more details.
 * 
 *   You should have received a copy of the GNU Lesser General Public License
 *   along with the Moddable SDK Runtime.  If not, see <http://www.gnu.org/licenses/>.
 *
 */

import GAP from "gap";
import {Advertisement, Bytes, typedValueToBuffer, typedBufferToValue} from "btutils";
import {IOCapability} from "sm";

export class BLEServer @ "xs_ble_server_destructor" {
	constructor(dictionary = {}) {
		this.initialize(dictionary);
		this.device_name = "";
	}
	close() @ "xs_ble_server_close"
	set deviceName(it) {
		this.device_name = it;
		this._setDeviceName(it);
	}
	get deviceName() {
		return this.device_name;
	}
	set securityParameters(params) {
		let {encryption = true, bonding = false, mitm = false, ioCapability = IOCapability.NoInputNoOutput} = params;
		this._setSecurityParameters(encryption, bonding, mitm, ioCapability);
	}
	startAdvertising(params) {
		let {fast = true, scanResponseData = null, filterPolicy = GAP.AdvFilterPolicy.NONE, advertisingData, notify = false} = params;
		let flags = "flags" in advertisingData ? advertisingData.flags : GAP.ADFlag.NO_BR_EDR;
		let interval;
		if (undefined !== params.interval)
			interval = params.interval;
		else {
			if (flags & (GAP.ADFlag.LE_LIMITED_DISCOVERABLE_MODE | GAP.ADFlag.LE_GENERAL_DISCOVERABLE_MODE)) {
				// Connectable mode
				interval = fast ? GAP.ADV_FAST_INTERVAL1 : GAP.ADV_SLOW_INTERVAL;
			} else {
				// Non-Connectable Mode
				interval = fast ? GAP.ADV_FAST_INTERVAL2 : GAP.ADV_SLOW_INTERVAL;
			}
		}
		let advertisingDataBuffer = Advertisement.serialize(advertisingData);
		let scanResponseDataBuffer = scanResponseData ? Advertisement.serialize(scanResponseData) : null;
		this._startAdvertising(flags, interval.min, interval.max, filterPolicy, advertisingDataBuffer, scanResponseDataBuffer, notify);
	}
	stopAdvertising() @ "xs_ble_server_stop_advertising"
	initialize(dictionary) @ "xs_ble_server_initialize"
	
	get localAddress() {
		return new Bytes(this._getLocalAddress());
	}
	
	notifyValue(characteristic, value) {
		value = typedValueToBuffer(characteristic.type, value);
		this._notifyValue(characteristic.handle, characteristic.notify, value);
	}
	
	passkeyInput() @ "xs_ble_server_passkey_input"
	passkeyReply() @ "xs_ble_server_passkey_reply"
	
	disconnect() @ "xs_ble_server_disconnect"

	getServiceAttributes(uuid) {
		let atts = this._getServiceAttributes(uuid);
		if (undefined === atts)
			return [];
		atts.forEach(att => {
			if (undefined !== att.type && undefined !== att.value) {
				att.value = typedBufferToValue(att.type, att.value);
			}
			att.uuid = new Bytes(att.uuid);
		});
		return atts;
	}
	
	onReady() {}
	onCharacteristicWritten() {}
	onCharacteristicRead() {}
	onCharacteristicNotifyEnabled() {}
	onCharacteristicNotifyDisabled() {}
	onConnected() {}
	onDisconnected() {}
	onPasskeyConfirm() {}
	onPasskeyDisplay() {}
	onPasskeyInput() {}
	onPasskeyRequested() {}
	onAuthenticated() {}
	onMTUExchanged() {}
<<<<<<< HEAD
	onBondingsDeleted() {}
	onAdvertisementSent() {}
=======
	onBondingDeleted() {}
>>>>>>> 3b150c68

	_deploy() @ "xs_ble_server_deploy"
	_setDeviceName() @ "xs_ble_server_set_device_name"
	_startAdvertising() @ "xs_ble_server_start_advertising"
	_notifyValue() @ "xs_ble_server_characteristic_notify_value"

	_getLocalAddress() @ "xs_ble_server_get_local_address"
	
	_setSecurityParameters() @ "xs_ble_server_set_security_parameters"

	_getServiceAttributes() @ "xs_ble_server_get_service_attributes"

	callback(event, params) {
		//trace(`BLE callback ${event}\n`);
		switch(event) {
			case "onReady":
				this.onReady();
				this._deploy();
				break;
			case "onCharacteristicWritten": {
				let value = typedBufferToValue(params.type, params.value);
				this.onCharacteristicWritten({ uuid:new Bytes(params.uuid), handle:params.handle, name:params.name, type:params.type }, value);
				break;
			}
			case "onCharacteristicRead": {
				let value = this.onCharacteristicRead({ uuid:new Bytes(params.uuid), handle:params.handle, name:params.name, type:params.type });
				value = typedValueToBuffer(params.type, value);
				return value;
			}
			case "onCharacteristicNotifyEnabled":
				this.onCharacteristicNotifyEnabled(params);
				break;
			case "onCharacteristicNotifyDisabled":
				this.onCharacteristicNotifyDisabled(params);
				break;
			case "onConnected":
				this.onConnected({ address:new Bytes(params.address), addressType:params.addressType, connection:params.connection });
				break;
			case "onDisconnected":
				this.onDisconnected({ address:new Bytes(params.address), addressType:params.addressType, connection:params.connection });
				break;
			case "onPasskeyConfirm":
				this.onPasskeyConfirm({ address:new Bytes(params.address), passkey:params.passkey });
				break;
			case "onPasskeyDisplay":
				this.onPasskeyDisplay({ address:new Bytes(params.address), passkey:params.passkey });
				break;
			case "onPasskeyInput":
				this.onPasskeyInput({ address:new Bytes(params.address) });
				break;
			case "onPasskeyRequested":
				return this.onPasskeyRequested({ address:new Bytes(params.address) });
				break;
			case "onAuthenticated":
				this.onAuthenticated({ bonded:params.bonded });
				break;
			case "onMTUExchanged":
				this.onMTUExchanged(params);
				break;
<<<<<<< HEAD
			case "onBondingsDeleted":
				this.onBondingsDeleted();
				break;
			case "onAdvertisementSent":
				this.onAdvertisementSent();
				break;
=======
			case "onBondingDeleted": {
				this.onBondingDeleted({ address:new Bytes(params.address), addressType:params.addressType });
				break;
			}
>>>>>>> 3b150c68
		}
	}
};
Object.freeze(BLEServer.prototype);

export default BLEServer;<|MERGE_RESOLUTION|>--- conflicted
+++ resolved
@@ -101,12 +101,8 @@
 	onPasskeyRequested() {}
 	onAuthenticated() {}
 	onMTUExchanged() {}
-<<<<<<< HEAD
-	onBondingsDeleted() {}
 	onAdvertisementSent() {}
-=======
 	onBondingDeleted() {}
->>>>>>> 3b150c68
 
 	_deploy() @ "xs_ble_server_deploy"
 	_setDeviceName() @ "xs_ble_server_set_device_name"
@@ -166,19 +162,13 @@
 			case "onMTUExchanged":
 				this.onMTUExchanged(params);
 				break;
-<<<<<<< HEAD
-			case "onBondingsDeleted":
-				this.onBondingsDeleted();
-				break;
 			case "onAdvertisementSent":
 				this.onAdvertisementSent();
 				break;
-=======
 			case "onBondingDeleted": {
 				this.onBondingDeleted({ address:new Bytes(params.address), addressType:params.addressType });
 				break;
 			}
->>>>>>> 3b150c68
 		}
 	}
 };
