{
	"modules": {
		"*": [
			"$(MODULES)/network/ble/modBLE",
			"$(MODULES)/network/ble/bleserver",
			"$(MODULES)/network/ble/btutils",
			"$(MODULES)/network/ble/gap",
			"$(MODULES)/network/ble/sm",
			"$(BLEMODULEPATH)/modBLEServer",
			"$(BLEMODULEPATH)/modBLESM",
		],
	},
	"preload": [
		"bleserver",
		"btutils",
		"gap",
		"sm"
	],
	"defines": {
		"ble": {
			"server": true,
			"max_connections": 1,
		}
	},
	"platforms": {
		"esp32": {
			"modules": {
				"*": [
					"$(BLEMODULEPATH)/modBLECommon",
				]
			},
		},
<<<<<<< HEAD
		"gecko/blue": {
			"modules": {
				"*": [
					"$(MODULES)/network/ble/gecko/modBLEServer",
					"$(MODULES)/network/ble/gecko/modBLESM",
				]
			},
		},
		"qca4020": {
			"modules": {
				"*": [
					"$(MODULES)/network/ble/qca4020/modBLEServer",
					"$(MODULES)/network/ble/qca4020/modBLESM",
				]
			},
		},
		"nrf52": {
			"modules": {
				"*": [
					"$(MODULES)/network/ble/nrf52/modBLEServer",
					"$(MODULES)/network/ble/nrf52/modBLESM",
					"$(MODULES)/network/ble/nrf52/modBLECommon"
				]
			},
		},
		"lin": {
			"modules": {
				"*": [
					"$(MODULES)/network/ble/sim/modBLEServer",
					"$(MODULES)/network/ble/sim/modBLESM"
				]
			}
		},
		"mac": {
			"modules": {
				"*": [
					"$(MODULES)/network/ble/sim/modBLEServer",
					"$(MODULES)/network/ble/sim/modBLESM"
				]
			}
		},
		"win": {
			"modules": {
				"*": [
					"$(MODULES)/network/ble/sim/modBLEServer",
					"$(MODULES)/network/ble/sim/modBLESM"
				]
			}
		},
		"...": {
			"error": "BLE modules unsupported"
		}
=======
>>>>>>> 89edd69b
	}
}<|MERGE_RESOLUTION|>--- conflicted
+++ resolved
@@ -30,60 +30,5 @@
 				]
 			},
 		},
-<<<<<<< HEAD
-		"gecko/blue": {
-			"modules": {
-				"*": [
-					"$(MODULES)/network/ble/gecko/modBLEServer",
-					"$(MODULES)/network/ble/gecko/modBLESM",
-				]
-			},
-		},
-		"qca4020": {
-			"modules": {
-				"*": [
-					"$(MODULES)/network/ble/qca4020/modBLEServer",
-					"$(MODULES)/network/ble/qca4020/modBLESM",
-				]
-			},
-		},
-		"nrf52": {
-			"modules": {
-				"*": [
-					"$(MODULES)/network/ble/nrf52/modBLEServer",
-					"$(MODULES)/network/ble/nrf52/modBLESM",
-					"$(MODULES)/network/ble/nrf52/modBLECommon"
-				]
-			},
-		},
-		"lin": {
-			"modules": {
-				"*": [
-					"$(MODULES)/network/ble/sim/modBLEServer",
-					"$(MODULES)/network/ble/sim/modBLESM"
-				]
-			}
-		},
-		"mac": {
-			"modules": {
-				"*": [
-					"$(MODULES)/network/ble/sim/modBLEServer",
-					"$(MODULES)/network/ble/sim/modBLESM"
-				]
-			}
-		},
-		"win": {
-			"modules": {
-				"*": [
-					"$(MODULES)/network/ble/sim/modBLEServer",
-					"$(MODULES)/network/ble/sim/modBLESM"
-				]
-			}
-		},
-		"...": {
-			"error": "BLE modules unsupported"
-		}
-=======
->>>>>>> 89edd69b
 	}
 }