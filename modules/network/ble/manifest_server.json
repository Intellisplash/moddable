--- conflicted
+++ resolved
@@ -33,17 +33,15 @@
 				]
 			}
 		},
-<<<<<<< HEAD
 		"nrf52": {
 			"modules": {
 				"*": [
 					"$(BLEMODULEPATH)/modBLECommon"
 				]
 			}
-=======
+		},
 		"esp32/kaluga": {
 			"error": "ble is unsupported on esp32s2"
->>>>>>> 10b76701
 		}
 	}
 }