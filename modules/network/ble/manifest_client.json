--- conflicted
+++ resolved
@@ -34,60 +34,5 @@
 				]
 			},
 		},
-<<<<<<< HEAD
-		"gecko/blue": {
-			"modules": {
-				"*": [
-					"$(MODULES)/network/ble/gecko/modBLEClient",
-					"$(MODULES)/network/ble/gecko/modBLESM",
-				]
-			},
-		},
-		"qca4020": {
-			"modules": {
-				"*": [
-					"$(MODULES)/network/ble/qca4020/modBLEClient",
-					"$(MODULES)/network/ble/qca4020/modBLESM",
-				]
-			},
-		},
-		"nrf52": {
-			"modules": {
-				"*": [
-					"$(MODULES)/network/ble/nrf52/modBLEClient",
-					"$(MODULES)/network/ble/nrf52/modBLESM",
-					"$(MODULES)/network/ble/nrf52/modBLECommon"
-				]
-			},
-		},
-		"lin": {
-			"modules": {
-				"*": [
-					"$(MODULES)/network/ble/sim/modBLEClient",
-					"$(MODULES)/network/ble/sim/modBLESM"
-				]
-			}
-		},
-		"mac": {
-			"modules": {
-				"*": [
-					"$(MODULES)/network/ble/sim/modBLEClient",
-					"$(MODULES)/network/ble/sim/modBLESM"
-				]
-			}
-		},
-		"win": {
-			"modules": {
-				"*": [
-					"$(MODULES)/network/ble/sim/modBLEClient",
-					"$(MODULES)/network/ble/sim/modBLESM"
-				]
-			}
-		},
-		"...": {
-			"error": "BLE modules unsupported"
-		}
-=======
->>>>>>> 89edd69b
 	}
 }