--- conflicted
+++ resolved
@@ -53,7 +53,6 @@
 				"*": "$(MODULES)/drivers/ls013b4dn04/*",
 				"commodetto/Bitmap": "$(COMMODETTO)/commodettoBitmap"
 			}
-<<<<<<< HEAD
 		},
 		"nrf52": {
 			"include": [
@@ -63,10 +62,7 @@
 			"modules": {
 				"*": "$(MODULES)/drivers/ls013b4dn04/*",
 				"commodetto/Bitmap": "$(COMMODETTO)/commodettoBitmap"
-			},
-		},
-=======
+			}
 		}
->>>>>>> b6a18d3a
 	}
 }