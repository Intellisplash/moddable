--- conflicted
+++ resolved
@@ -23,11 +23,7 @@
 
 class GT911 extends I2C {
 	#until;
-<<<<<<< HEAD
-	#data = new Uint8Array(17);		// 2 touch points
-=======
 	#data;
->>>>>>> afc4edb9
 
 	constructor(dictionary) {
 		super({
@@ -56,16 +52,11 @@
 
 	read(target) {
 		this.write(0x81, 0x4E); 		// GOODIX_READ_COOR_ADDR
-<<<<<<< HEAD
-		const data = this.#data;
-		super.read(1 * (8 * target.length), data.buffer);
-=======
 		let data = this.#data;
 		const byteLength = 1 + (target.length) * 8;
 		if (!data || (data.byteLength !== byteLength))
 			this.#data = data = new Uint8Array(byteLength);
 		super.read(byteLength, data.buffer);
->>>>>>> afc4edb9
 
 		if (!(data[0] & 0x80) && target[0].state && (Time.ticks < this.#until)) {
 			for (let i = 0; i < target.length; i++)
