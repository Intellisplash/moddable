{
	"modules": {
		"pins/pwm": "$(MODULES)/pins/pwm/pwm"
	},
	"preload": "pins/pwn",
	"platforms": {
		"esp": {
			"modules": {
				"*": "$(MODULES)/pins/pwm/esp/*"
			}
		},
		"esp32": {
			"modules": {
				"*": "$(MODULES)/pins/pwm/esp32/*"
			}
		},
<<<<<<< HEAD
		"nrf52": {
			"modules": {
				"*": "$(MODULES)/pins/pwm/nrf52/*"
=======
		"pico": {
			"modules": {
				"*": "$(MODULES)/pins/pwm/pico/*"
>>>>>>> c8686e23
			}
		},
		"...": {
			"error": "pins/pwm module unsupported"
		}
	}
}<|MERGE_RESOLUTION|>--- conflicted
+++ resolved
@@ -2,7 +2,7 @@
 	"modules": {
 		"pins/pwm": "$(MODULES)/pins/pwm/pwm"
 	},
-	"preload": "pins/pwn",
+	"preload": "pins/pwm",
 	"platforms": {
 		"esp": {
 			"modules": {
@@ -14,15 +14,14 @@
 				"*": "$(MODULES)/pins/pwm/esp32/*"
 			}
 		},
-<<<<<<< HEAD
 		"nrf52": {
 			"modules": {
 				"*": "$(MODULES)/pins/pwm/nrf52/*"
-=======
+			}
+		},
 		"pico": {
 			"modules": {
 				"*": "$(MODULES)/pins/pwm/pico/*"
->>>>>>> c8686e23
 			}
 		},
 		"...": {
