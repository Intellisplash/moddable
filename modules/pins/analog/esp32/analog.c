--- conflicted
+++ resolved
@@ -33,13 +33,6 @@
 #else
 	#error unknown CPU type
 #endif
-<<<<<<< HEAD
-	
-void xs_analog_read(xsMachine *the)
-{
-	int channel = xsToInteger(xsArg(0));
-	if (channel < 0 || channel >= SOC_ADC_MAX_CHANNEL_NUM)
-=======
 
 typedef struct modAnalogConfigurationRecord modAnalogConfigurationRecord;
 typedef struct modAnalogConfigurationRecord *modAnalogConfiguration;
@@ -60,7 +53,66 @@
 	int pin = xsmcToInteger(xsVar(0));
 
 	if (pin < 0 || pin >= ADC1_CHANNEL_MAX)
->>>>>>> fbcc03de
+		xsRangeError("invalid analog channel number");
+
+	if (ESP_OK != adc1_config_width(ADC_WIDTH))
+		xsUnknownError("can't configure precision for ADC1 peripheral");
+
+	if (ESP_OK != adc1_config_channel_atten(pin, ADC_ATTEN))
+		xsUnknownError("can't configure attenuation for requested channel on ADC1 peripheral");
+
+	analog = c_malloc(sizeof(modAnalogConfigurationRecord));
+	if (NULL == analog)
+		xsUnknownError("out of memory");
+
+	xsmcSetHostData(xsThis, analog);
+
+	analog->channel = pin;
+}
+
+void xs_analog_destructor(void *data)
+{
+	modAnalogConfiguration analog = data;
+	if (analog) {
+		c_free(analog);
+	}
+}
+
+void xs_analog_close(xsMachine *the)
+{
+	modAnalogConfiguration analog = (modAnalogConfiguration)xsmcGetHostData(xsThis);
+	if (!analog) return;
+
+	xs_analog_destructor(NULL);
+	xsmcSetHostData(xsThis, NULL);
+}
+
+static uint32_t analog_read(int channel)
+{
+	esp_adc_cal_characteristics_t characteristics;
+	esp_adc_cal_characterize(ADC_UNIT_1, ADC_ATTEN, ADC_WIDTH, V_REF, &characteristics);
+
+	uint32_t reading = adc1_get_raw(channel);
+	uint32_t millivolts = esp_adc_cal_raw_to_voltage(reading, &characteristics);
+	uint32_t linear_value = c_round(millivolts / 3300.0 * 1023.0);
+
+	return linear_value;
+}
+
+void xs_analog_read(xsMachine *the)
+{
+	modAnalogConfiguration analog = xsmcGetHostData(xsThis);
+
+	if (!analog)
+		xsUnknownError("analog uninitialized");
+
+	xsResult = xsInteger(analog_read(analog->channel));
+}
+
+void xs_analog_static_read(xsMachine *the)
+{
+	int channel = xsmcToInteger(xsArg(0));
+	if (channel < 0 || channel >= ADC1_CHANNEL_MAX)
 		xsRangeError("invalid analog channel number");
 
 	adc_oneshot_unit_handle_t adc_handle;
@@ -72,7 +124,6 @@
 	if (ESP_OK != adc_oneshot_new_unit(&adc_unit_config, &adc_handle))	
 		xsUnknownError("adc_oneshot_new_unit failed");
 
-<<<<<<< HEAD
 	adc_oneshot_chan_cfg_t adc_config = {
 		.bitwidth = ADC_RESOLUTION,
 		.atten = ADC_ATTEN_DB_11,
@@ -112,41 +163,6 @@
 		goto bail2;
 	}
 #endif
-=======
-	if (ESP_OK != adc1_config_channel_atten(pin, ADC_ATTEN))
-		xsUnknownError("can't configure attenuation for requested channel on ADC1 peripheral");
-
-	analog = c_malloc(sizeof(modAnalogConfigurationRecord));
-	if (NULL == analog)
-		xsUnknownError("out of memory");
-
-	xsmcSetHostData(xsThis, analog);
-
-	analog->channel = pin;
-}
-
-void xs_analog_destructor(void *data)
-{
-	modAnalogConfiguration analog = data;
-	if (analog) {
-		c_free(analog);
-	}
-}
-
-void xs_analog_close(xsMachine *the)
-{
-	modAnalogConfiguration analog = (modAnalogConfiguration)xsmcGetHostData(xsThis);
-	if (!analog) return;
-
-	xs_analog_destructor(NULL);
-	xsmcSetHostData(xsThis, NULL);
-}
-
-static uint32_t analog_read(int channel)
-{
-	esp_adc_cal_characteristics_t characteristics;
-	esp_adc_cal_characterize(ADC_UNIT_1, ADC_ATTEN, ADC_WIDTH, V_REF, &characteristics);
->>>>>>> fbcc03de
 
 	if (ESP_OK != adc_cali_raw_to_voltage(cali_handle, reading, &millivolts)) {
 		xsLog("cali_raw_to_voltage failed");
@@ -156,7 +172,6 @@
 	double max = (double)((1 << ADC_RESOLUTION) - 1);
 	uint32_t linear_value = c_round(millivolts / 3300.0 * max);
 
-<<<<<<< HEAD
 	xsResult = xsInteger(linear_value);
 
 bail2:
@@ -168,33 +183,4 @@
 
 bail:
 	adc_oneshot_del_unit(adc_handle);
-=======
-	return linear_value;
 }
-
-void xs_analog_read(xsMachine *the)
-{
-	modAnalogConfiguration analog = xsmcGetHostData(xsThis);
-
-	if (!analog)
-		xsUnknownError("analog uninitialized");
-
-	xsResult = xsInteger(analog_read(analog->channel));
-}
-
-void xs_analog_static_read(xsMachine *the)
-{
-	int channel = xsmcToInteger(xsArg(0));
-	if (channel < 0 || channel >= ADC1_CHANNEL_MAX)
-		xsRangeError("invalid analog channel number");
-
-	if (ESP_OK != adc1_config_width(ADC_WIDTH))
-		xsUnknownError("can't configure precision for ADC1 peripheral");
-
-	if (ESP_OK != adc1_config_channel_atten(channel, ADC_ATTEN))
-		xsUnknownError("can't configure attenuation for requested channel on ADC1 peripheral");
-
-
-	xsResult = xsInteger(analog_read(channel));
->>>>>>> fbcc03de
-}
