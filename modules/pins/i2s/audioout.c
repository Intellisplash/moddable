--- conflicted
+++ resolved
@@ -345,10 +345,6 @@
 	DeleteCriticalSection(&out->cs);
 	UnregisterClass("modAudioWindowClass", NULL);
 #elif ESP32
-<<<<<<< HEAD
-	// this space intentionally left blank - task disposed synchronously in close
-#if (32 == MODDEF_AUDIOOUT_I2S_BITSPERSAMPLE) || MODDEF_AUDIOOUT_I2S_DAC
-=======
 	out->state = kStateClosing;
 	if (out->task) {
 		xTaskNotify(out->task, kStateClosing, eSetValueWithOverwrite);
@@ -358,7 +354,6 @@
 		vSemaphoreDelete(out->mutex);
 	}
 #if MODDEF_AUDIOOUT_I2S_DAC
->>>>>>> 95166dda
 	if (out->buffer32)
 		free(out->buffer32);
 #endif
@@ -1537,20 +1532,7 @@
 #elif 16 == MODDEF_AUDIOOUT_I2S_BITSPERSAMPLE
 		i2s_channel_write(out->tx_handle, (const char *)out->buffer, sizeof(out->buffer), &bytes_written, portMAX_DELAY);
 #elif 32 == MODDEF_AUDIOOUT_I2S_BITSPERSAMPLE
-<<<<<<< HEAD
-		int count = sizeof(out->buffer) / out->bytesPerFrame;
-		int i = count;
-		int16_t *src = (int16_t *)out->buffer;
-		int32_t *dst = out->buffer32;
-
-		while (i--)
-			*dst++ = *src++ << 16;
-
-		modLog("i2s_write 32bit");
-		i2s_channel_write(out->tx_handle, (const char *)out->buffer32, count * out->bytesPerFrame * 2, &bytes_written, portMAX_DELAY);
-=======
 		i2s_write_expand(MODDEF_AUDIOOUT_I2S_NUM, (const char *)out->buffer, sizeof(out->buffer), 16, 32, &bytes_written, portMAX_DELAY);
->>>>>>> 95166dda
 #else
 	#error invalid MODDEF_AUDIOOUT_I2S_BITSPERSAMPLE
 #endif
