--- conflicted
+++ resolved
@@ -56,11 +56,8 @@
 
 int modGPIOSetMode(modGPIOConfiguration config, uint32_t mode)
 {
-<<<<<<< HEAD
 	mode &= ~(kModGPIOWakeRisingEdge | kModGPIOWakeFallingEdge);
-=======
 	gpio_reset_pin(config->pin);
->>>>>>> e2e9a5d8
 
 	switch (mode) {
 		case kModGPIOOutput:
