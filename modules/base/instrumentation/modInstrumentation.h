--- conflicted
+++ resolved
@@ -54,11 +54,7 @@
 	/* SPI flash */
 	kModInstrumentationSPIFlashErases,
 #endif
-<<<<<<< HEAD
-#if nrf52 || PICO_BUILD
-=======
-#if PICO_BUILD || defined(__ets__) || ESP32
->>>>>>> f604edec
+#if PICO_BUILD || defined(__ets__) || ESP32 || nrf52
 	/* turns */
 	kModInstrumentationTurns,
 #endif
