{
	"modules": {
		"*": "$(MODULES)/base/worker/worker"
	},
	"preload": "worker",
	"platforms": {
		"esp": {
			"modules": {
				"*": "$(MODULES)/base/worker/modWorker"
			}
		},
		"esp32": {
			"modules": {
				"*": "$(MODULES)/base/worker/modWorker"
			}
		},
<<<<<<< HEAD
		"nrf52": {
=======
		"pico": {
>>>>>>> 3b2cc905
			"modules": {
				"*": "$(MODULES)/base/worker/modWorker"
			}
		},
		"qca4020": {
			"modules": {
				"*": "$(MODULES)/base/worker/modWorker"
			}
		},
		"lin": {
			"modules": {
				"*": "$(MODULES)/base/worker/pcWorker"
			}
		},
		"mac": {
			"modules": {
				"*": "$(MODULES)/base/worker/pcWorker"
			}
		},
		"win": {
			"modules": {
				"*": "$(MODULES)/base/worker/pcWorker"
			}
		},
		"...": {
			"error": "Worker module unsupported"
		}
	}
}<|MERGE_RESOLUTION|>--- conflicted
+++ resolved
@@ -14,11 +14,12 @@
 				"*": "$(MODULES)/base/worker/modWorker"
 			}
 		},
-<<<<<<< HEAD
 		"nrf52": {
-=======
+			"modules": {
+				"*": "$(MODULES)/base/worker/modWorker"
+			}
+		},
 		"pico": {
->>>>>>> 3b2cc905
 			"modules": {
 				"*": "$(MODULES)/base/worker/modWorker"
 			}
