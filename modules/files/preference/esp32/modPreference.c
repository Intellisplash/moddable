/*
 * Copyright (c) 2016-2023  Moddable Tech, Inc.
 *
 *   This file is part of the Moddable SDK Runtime.
 * 
 *   The Moddable SDK Runtime is free software: you can redistribute it and/or modify
 *   it under the terms of the GNU Lesser General Public License as published by
 *   the Free Software Foundation, either version 3 of the License, or
 *   (at your option) any later version.
 * 
 *   The Moddable SDK Runtime is distributed in the hope that it will be useful,
 *   but WITHOUT ANY WARRANTY; without even the implied warranty of
 *   MERCHANTABILITY or FITNESS FOR A PARTICULAR PURPOSE.  See the
 *   GNU Lesser General Public License for more details.
 * 
 *   You should have received a copy of the GNU Lesser General Public License
 *   along with the Moddable SDK Runtime.  If not, see <http://www.gnu.org/licenses/>.
 *
 */

#include "xsmc.h"
#include "xsHost.h"
#include "modPreference.h"

#include "nvs_flash/include/nvs_flash.h"

// ESP IDF bug: if type of key changes, new type is ignored. work around by deleting first.
#define ERASE_KEY(handle, key) \
	do { \
		nvs_erase_key(handle, key); \
		if ((ESP_OK != err) && (ESP_ERR_NVS_NOT_FOUND != err)) \
			goto bail; \
	} while (false)

void xs_preference_set(xsMachine *the)
{
	esp_err_t err;
	nvs_handle handle;
	char key[64];

	err = nvs_open(xsmcToString(xsArg(0)), NVS_READWRITE, &handle);
	if (ESP_OK != err)
		xsUnknownError("nvs_open fail");

	xsTry {
		xsmcToStringBuffer(xsArg(1), key, sizeof(key));

		switch (xsmcTypeOf(xsArg(2))) {
			case xsBooleanType: {
				uint8_t b = xsmcToBoolean(xsArg(2));
				ERASE_KEY(handle, key);
				err = nvs_set_u8(handle, key, b);
				} break;

			case xsIntegerType: {
				int32_t i = xsmcToInteger(xsArg(2));
				ERASE_KEY(handle, key);
				err = nvs_set_i32(handle, key, i);
				} break;

			case xsNumberType: {
				double dbl = xsmcToNumber(xsArg(2));
				if (dbl != (int)dbl) {
					nvs_close(handle);
					xsUnknownError("float unsupported");
				}
				ERASE_KEY(handle, key);
				err = nvs_set_i32(handle, key, (int)dbl);
				} break;

			case xsStringType: {
				char *s = xsmcToString(xsArg(2));
				ERASE_KEY(handle, key);
				err = nvs_set_str(handle, key, s);
				} break;

			case xsReferenceType:
				if (xsmcIsInstanceOf(xsArg(2), xsArrayBufferPrototype)) {
					void *data;
					xsUnsignedValue length;

					xsmcGetBufferReadable(xsArg(2), &data, &length);
					ERASE_KEY(handle, key);
					err = nvs_set_blob(handle, key, data, length);
				}
				else
					goto unknown;
				break;

			unknown:
			default:
				nvs_close(handle);
				xsUnknownError("unsupported type");
		}

		if (ESP_OK != err) goto bail;

		err = nvs_commit(handle);
	}
	xsCatch {
		nvs_close(handle);
		xsThrow(xsException);
	}

bail:
	nvs_close(handle);

	if (ESP_OK != err)
		xsUnknownError("nvs set fail");
}

void xs_preference_get(xsMachine *the)
{
	esp_err_t err;
	nvs_handle handle;
	uint8_t b;
	int32_t integer;
<<<<<<< HEAD
	size_t size;
=======
	size_t length;
>>>>>>> b72fdb57
	char *str, key[64];

	xsmcToStringBuffer(xsArg(1), key, sizeof(key));

	err = nvs_open(xsmcToString(xsArg(0)), NVS_READONLY, &handle);
	if (ESP_OK != err)
		return;  // most likely that domain doesn't exist yet

	if (ESP_OK == (err = nvs_get_u8(handle, key, &b)))
		xsmcSetBoolean(xsResult, b);
	else if (ESP_OK == (err = nvs_get_i32(handle, key, &integer)))
		xsmcSetInteger(xsResult, integer);
<<<<<<< HEAD
	else if (ESP_OK == (err = nvs_get_str(handle, key, NULL, &size))) {
		xsResult = xsStringBuffer(NULL, size);
		err = nvs_get_str(handle, key, xsmcToString(xsResult), &size);
	}
	else if (ESP_OK == (err = nvs_get_blob(handle, key, NULL, &size))) {
		xsmcSetArrayBuffer(xsResult, NULL, size);
		err = nvs_get_blob(handle, key, xsmcToArrayBuffer(xsResult), &size);
=======
	else if (ESP_OK == (err = nvs_get_str(handle, key, NULL, &length))) {
		xsResult = xsStringBuffer(NULL, length);
		err = nvs_get_str(handle, key, xsmcToString(xsResult), &length);
	}
	else if (ESP_OK == (err = nvs_get_blob(handle, key, NULL, &length))) {
		xsmcSetArrayBuffer(xsResult, NULL, length);
		err = nvs_get_blob(handle, key, xsmcToArrayBuffer(xsResult), &length);
>>>>>>> b72fdb57
	}
	else
		xsmcSetUndefined(xsResult);	// not an error if not found, just undefined

	if (err == ESP_ERR_NVS_NOT_FOUND)
		err = ESP_OK;

bail:
	nvs_close(handle);

	if (ESP_OK != err)
		xsUnknownError("nvs get fail");
}

void xs_preference_delete(xsMachine *the)
{
	esp_err_t err;
	nvs_handle handle;
	char domain[64], key[64];

	xsmcToStringBuffer(xsArg(0), domain, sizeof(domain));
	xsmcToStringBuffer(xsArg(1), key, sizeof(key));

	err = nvs_open(domain, NVS_READWRITE, &handle);
	if (ESP_OK != err)
		return;  // most likely that domain doesn't exist yet

	err = nvs_erase_key(handle, key);
	if (ESP_ERR_NVS_NOT_FOUND == err) err = ESP_OK;
	if (ESP_OK != err) goto bail;

	err = nvs_commit(handle);

bail:
	nvs_close(handle);

	if (ESP_OK != err)
		xsUnknownError("nvs erase fail");
}

void xs_preference_keys(xsMachine *the)
{
	int i = 0;
	nvs_iterator_t it = NULL;
	esp_err_t result;
	
	xsmcSetNewArray(xsResult, 0);
	
	result = nvs_entry_find(NVS_DEFAULT_PART_NAME, xsmcToString(xsArg(0)), NVS_TYPE_ANY, &it);
	if (ESP_OK != result)
		return;

	xsmcVars(1);

	while (it) {
        nvs_entry_info_t info;

        nvs_entry_info(it, &info);

		xsmcSetString(xsVar(0), info.key);
		xsmcSetIndex(xsResult, i++, xsVar(0));

        result = nvs_entry_next(&it);
	}

	nvs_release_iterator(it);
}

uint8_t modPreferenceSet(char *domain, char *key, uint8_t prefType, uint8_t *value, uint16_t byteCount)
{
	nvs_handle handle;
	uint8_t resultCode = -1;

	if (ESP_OK == nvs_open(domain, NVS_READWRITE, &handle)) {
		int result = -1;

		nvs_erase_key(handle, key);		// ESP IDF bug: if type of key changes, new type is ignored. work around by deleting first.

		if (kPrefsTypeBoolean == prefType)
			result = nvs_set_u8(handle, key, *(uint8_t *)value);
		else if (kPrefsTypeInteger == prefType)
			result = nvs_set_i32(handle, key, *(int32_t *)value);
		else if (kPrefsTypeString == prefType) {
			char *str = c_calloc(1, byteCount + 1);
			if (str) {
				c_memcpy(str, value, byteCount);
				result = nvs_set_str(handle, key, str);
				c_free(str);
			}
		}
		else if (kPrefsTypeBuffer == prefType)
			result = nvs_set_blob(handle, key, value, byteCount);

		resultCode = result ? -1 : 0;
		nvs_close(handle);
	}

	return resultCode ? 0 : 1;
}


uint8_t modPreferenceGet(char *domain, char *key, uint8_t *type, uint8_t *value, uint16_t byteCountIn, uint16_t *byteCountOut)
{
	nvs_handle handle;
	uint8_t resultCode = -1;

	if (ESP_OK == nvs_open(domain, NVS_READONLY, &handle)) {
<<<<<<< HEAD
//		int32_t size = byteCountIn;
=======
>>>>>>> b72fdb57
		size_t size = byteCountIn;
		resultCode = 0;
		if (!nvs_get_u8(handle, key, value)) {
			*type = kPrefsTypeBoolean;
			*byteCountOut = 1;
		}
		else if (!nvs_get_i32(handle, key, (int32_t *)value)) {
			*type = kPrefsTypeInteger;
			*byteCountOut = 4;
		}
		else if (!nvs_get_str(handle, key, value, &size)) {
			*type = kPrefsTypeString;
			*byteCountOut = (uint16_t)size;
		}
		else if (!nvs_get_blob(handle, key, value, &size)) {
			*type = kPrefsTypeBuffer;
			*byteCountOut = (uint16_t)size;
		}
		else
			resultCode = -2;

		nvs_close(handle);
	}

	return resultCode ? 0 : 1;
}<|MERGE_RESOLUTION|>--- conflicted
+++ resolved
@@ -115,11 +115,7 @@
 	nvs_handle handle;
 	uint8_t b;
 	int32_t integer;
-<<<<<<< HEAD
-	size_t size;
-=======
 	size_t length;
->>>>>>> b72fdb57
 	char *str, key[64];
 
 	xsmcToStringBuffer(xsArg(1), key, sizeof(key));
@@ -132,15 +128,6 @@
 		xsmcSetBoolean(xsResult, b);
 	else if (ESP_OK == (err = nvs_get_i32(handle, key, &integer)))
 		xsmcSetInteger(xsResult, integer);
-<<<<<<< HEAD
-	else if (ESP_OK == (err = nvs_get_str(handle, key, NULL, &size))) {
-		xsResult = xsStringBuffer(NULL, size);
-		err = nvs_get_str(handle, key, xsmcToString(xsResult), &size);
-	}
-	else if (ESP_OK == (err = nvs_get_blob(handle, key, NULL, &size))) {
-		xsmcSetArrayBuffer(xsResult, NULL, size);
-		err = nvs_get_blob(handle, key, xsmcToArrayBuffer(xsResult), &size);
-=======
 	else if (ESP_OK == (err = nvs_get_str(handle, key, NULL, &length))) {
 		xsResult = xsStringBuffer(NULL, length);
 		err = nvs_get_str(handle, key, xsmcToString(xsResult), &length);
@@ -148,7 +135,6 @@
 	else if (ESP_OK == (err = nvs_get_blob(handle, key, NULL, &length))) {
 		xsmcSetArrayBuffer(xsResult, NULL, length);
 		err = nvs_get_blob(handle, key, xsmcToArrayBuffer(xsResult), &length);
->>>>>>> b72fdb57
 	}
 	else
 		xsmcSetUndefined(xsResult);	// not an error if not found, just undefined
@@ -256,10 +242,6 @@
 	uint8_t resultCode = -1;
 
 	if (ESP_OK == nvs_open(domain, NVS_READONLY, &handle)) {
-<<<<<<< HEAD
-//		int32_t size = byteCountIn;
-=======
->>>>>>> b72fdb57
 		size_t size = byteCountIn;
 		resultCode = 0;
 		if (!nvs_get_u8(handle, key, value)) {
