--- conflicted
+++ resolved
@@ -22,19 +22,11 @@
 #define __BUILTINCOMMON_H__
 
 #if ESP32
-<<<<<<< HEAD
-#if kCPUESP32C3 || kCPUESP32C6
-	#define kPinBanks (1)
-#else
-	#define kPinBanks (2)
-#endif
-=======
-	#if kCPUESP32C3
+	#if kCPUESP32C3 || kCPUESP32C6
 		#define kPinBanks (1)
 	#else
 		#define kPinBanks (2)
 	#endif
->>>>>>> fbcc03de
 
 	extern portMUX_TYPE gCommonCriticalMux;
 	#define builtinCriticalSectionBegin() portENTER_CRITICAL(&gCommonCriticalMux)
