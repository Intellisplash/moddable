--- conflicted
+++ resolved
@@ -45,7 +45,6 @@
 		(1 << 15) |
 		(1 << 16)
 	};
-<<<<<<< HEAD
 #elif nrf52
 	static uint32_t gDigitalAvailable[kPinBanks] = {
 		0xFFFFFFFF,		//@@
@@ -53,8 +52,6 @@
 	};
 #else
 	#error - unsupported platform
-=======
->>>>>>> a8e8e646
 #endif
 
 #if __COMMON__PINS__
