--- conflicted
+++ resolved
@@ -51,13 +51,11 @@
 		(1 << 15) |
 		(1 << 16)
 	};
-<<<<<<< HEAD
 #elif nrf52
 	static uint32_t gDigitalAvailable[kPinBanks] = {
 		0xFFFFFFFF,		//@@
 		0xFFFFFFFF		//@@
 	};
-=======
 #elif defined(PICO_BUILD)
     critical_section_t gCommonCriticalMux;
 
@@ -66,7 +64,6 @@
 		0x3FFFFFFF,		//@@
 #if CYW43_LWIP
 		0x00000001		//@@
->>>>>>> e2e9a5d8
 #else
 		0x00000000		//@@
 #endif
