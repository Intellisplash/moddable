{
	"build": {
		"IO": "$(MODDABLE)/modules/io"
	},
	"include": [
		"$(MODDABLE)/examples/manifest_base.json",
<<<<<<< HEAD
		"$(MODULES)/pins/digital/manifest.json",
		"$(MODULES)/pins/spi/manifest.json"
	],
	"modules": {
		"*": [
			"$(IO)/common/builtinCommon",
			"$(IO)/digital/$(PLATFORM)/*",
			"$(IO)/i2c/$(PLATFORM)/*",
			"$(IO)/spi/$(PLATFORM)/*"
		],
		"commodetto/Bitmap": "$(COMMODETTO)/commodettoBitmap",

		"embedded:io/analog": "$(IO)/analog/$(PLATFORM)/*",
		"embedded:io/digital": "$(IO)/digital/digital",
		"embedded:io/digitalbank": "$(IO)/digital/digitalbank",
		"embedded:io/i2c": "$(IO)/i2c/_i2c",
		"embedded:io/smbus": "$(IO)/i2c/smbus",
		"embedded:io/pwm": "$(IO)/pwm/$(PLATFORM)/*",
		"embedded:io/serial": "$(IO)/serial/$(PLATFORM)/*",
		"embedded:io/spi": "$(IO)/spi/spi",

		"embedded:io/provider/MCP23017": "$(IO)/expander/*",

		"system": "$(IO)/system/*"
	},
	"preload": [
		"embedded:*",
		"system"
	],
	"platforms": {
		"esp/*": {
			"include": [
				"$(MODDABLE)/examples/manifest_net.json"
			],
			"modules": {
				"embedded:provider/builtin": "$(BUILD)/devices/$(PLATFORM)/targets/$(SUBPLATFORM)/host/provider",
				"embedded:io/socket/tcp": "$(IO)/socket/tcp",
				"embedded:io/socket/udp": "$(IO)/socket/udp",
				"embedded:io/socket/listener": "$(IO)/socket/listener"
			}
		},
		"esp": {
			"include": [
				"$(MODDABLE)/examples/manifest_net.json"
			],
			"modules": {
				"embedded:provider/builtin": "$(IO)/host/$(PLATFORM)/provider",
				"embedded:io/socket/tcp": "$(IO)/socket/tcp",
				"embedded:io/socket/udp": "$(IO)/socket/udp",
				"embedded:io/socket/listener": "$(IO)/socket/listener"
			}
		},
		"esp32/*": {
			"include": [
				"$(MODDABLE)/examples/manifest_net.json"
			],
			"modules": {
				"embedded:provider/builtin": "$(BUILD)/devices/$(PLATFORM)/targets/$(SUBPLATFORM)/host/provider",
				"embedded:io/socket/tcp": "$(IO)/socket/tcp",
				"embedded:io/socket/udp": "$(IO)/socket/udp",
				"embedded:io/socket/listener": "$(IO)/socket/listener",
				"embedded:io/pulsecount": "$(IO)/pulsecount/$(PLATFORM)/*"
			}
		},
		"esp32": {
			"include": [
				"$(MODDABLE)/examples/manifest_net.json"
			],
			"modules": {
				"embedded:provider/builtin": "$(IO)/host/$(PLATFORM)/provider",
				"embedded:io/socket/tcp": "$(IO)/socket/tcp",
				"embedded:io/socket/udp": "$(IO)/socket/udp",
				"embedded:io/socket/listener": "$(IO)/socket/listener",
				"embedded:io/pulsecount": "$(IO)/pulsecount/$(PLATFORM)/*"
			}
		},
		"nrf52/*": {
			"modules": {
				"embedded:provider/builtin": "$(BUILD)/devices/$(PLATFORM)/targets/$(SUBPLATFORM)/host/provider"
			}
		},
		"nrf52": {
			"modules": {
				"embedded:provider/builtin": "$(IO)/host/$(PLATFORM)/provider"
			}
		},
		"...": {
			"error": "Experimental TC53 IO modules currently available for ESP8266 and ESP32 only. For now, use the modules in the pins directory instead"
=======
		"$(MODDABLE)/examples/manifest_net.json"
	],
	"platforms": {
		"esp": {
			"include": "./manifests/esp/manifest.json"
		},
		"esp32": {
			"include": "./manifests/esp32/manifest.json"
		},
		"mac": {
			"include": "./manifests/mac/manifest.json"
>>>>>>> a8e8e646
		}
	}
}<|MERGE_RESOLUTION|>--- conflicted
+++ resolved
@@ -4,97 +4,6 @@
 	},
 	"include": [
 		"$(MODDABLE)/examples/manifest_base.json",
-<<<<<<< HEAD
-		"$(MODULES)/pins/digital/manifest.json",
-		"$(MODULES)/pins/spi/manifest.json"
-	],
-	"modules": {
-		"*": [
-			"$(IO)/common/builtinCommon",
-			"$(IO)/digital/$(PLATFORM)/*",
-			"$(IO)/i2c/$(PLATFORM)/*",
-			"$(IO)/spi/$(PLATFORM)/*"
-		],
-		"commodetto/Bitmap": "$(COMMODETTO)/commodettoBitmap",
-
-		"embedded:io/analog": "$(IO)/analog/$(PLATFORM)/*",
-		"embedded:io/digital": "$(IO)/digital/digital",
-		"embedded:io/digitalbank": "$(IO)/digital/digitalbank",
-		"embedded:io/i2c": "$(IO)/i2c/_i2c",
-		"embedded:io/smbus": "$(IO)/i2c/smbus",
-		"embedded:io/pwm": "$(IO)/pwm/$(PLATFORM)/*",
-		"embedded:io/serial": "$(IO)/serial/$(PLATFORM)/*",
-		"embedded:io/spi": "$(IO)/spi/spi",
-
-		"embedded:io/provider/MCP23017": "$(IO)/expander/*",
-
-		"system": "$(IO)/system/*"
-	},
-	"preload": [
-		"embedded:*",
-		"system"
-	],
-	"platforms": {
-		"esp/*": {
-			"include": [
-				"$(MODDABLE)/examples/manifest_net.json"
-			],
-			"modules": {
-				"embedded:provider/builtin": "$(BUILD)/devices/$(PLATFORM)/targets/$(SUBPLATFORM)/host/provider",
-				"embedded:io/socket/tcp": "$(IO)/socket/tcp",
-				"embedded:io/socket/udp": "$(IO)/socket/udp",
-				"embedded:io/socket/listener": "$(IO)/socket/listener"
-			}
-		},
-		"esp": {
-			"include": [
-				"$(MODDABLE)/examples/manifest_net.json"
-			],
-			"modules": {
-				"embedded:provider/builtin": "$(IO)/host/$(PLATFORM)/provider",
-				"embedded:io/socket/tcp": "$(IO)/socket/tcp",
-				"embedded:io/socket/udp": "$(IO)/socket/udp",
-				"embedded:io/socket/listener": "$(IO)/socket/listener"
-			}
-		},
-		"esp32/*": {
-			"include": [
-				"$(MODDABLE)/examples/manifest_net.json"
-			],
-			"modules": {
-				"embedded:provider/builtin": "$(BUILD)/devices/$(PLATFORM)/targets/$(SUBPLATFORM)/host/provider",
-				"embedded:io/socket/tcp": "$(IO)/socket/tcp",
-				"embedded:io/socket/udp": "$(IO)/socket/udp",
-				"embedded:io/socket/listener": "$(IO)/socket/listener",
-				"embedded:io/pulsecount": "$(IO)/pulsecount/$(PLATFORM)/*"
-			}
-		},
-		"esp32": {
-			"include": [
-				"$(MODDABLE)/examples/manifest_net.json"
-			],
-			"modules": {
-				"embedded:provider/builtin": "$(IO)/host/$(PLATFORM)/provider",
-				"embedded:io/socket/tcp": "$(IO)/socket/tcp",
-				"embedded:io/socket/udp": "$(IO)/socket/udp",
-				"embedded:io/socket/listener": "$(IO)/socket/listener",
-				"embedded:io/pulsecount": "$(IO)/pulsecount/$(PLATFORM)/*"
-			}
-		},
-		"nrf52/*": {
-			"modules": {
-				"embedded:provider/builtin": "$(BUILD)/devices/$(PLATFORM)/targets/$(SUBPLATFORM)/host/provider"
-			}
-		},
-		"nrf52": {
-			"modules": {
-				"embedded:provider/builtin": "$(IO)/host/$(PLATFORM)/provider"
-			}
-		},
-		"...": {
-			"error": "Experimental TC53 IO modules currently available for ESP8266 and ESP32 only. For now, use the modules in the pins directory instead"
-=======
-		"$(MODDABLE)/examples/manifest_net.json"
 	],
 	"platforms": {
 		"esp": {
@@ -103,9 +12,11 @@
 		"esp32": {
 			"include": "./manifests/esp32/manifest.json"
 		},
+		"nrf52": {
+			"include": "./manifests/nrf52/manifest.json"
+		},
 		"mac": {
 			"include": "./manifests/mac/manifest.json"
->>>>>>> a8e8e646
 		}
 	}
 }