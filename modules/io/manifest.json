--- conflicted
+++ resolved
@@ -3,25 +3,17 @@
 		"IO": "$(MODDABLE)/modules/io"
 	},
 	"include": [
-<<<<<<< HEAD
-		"$(MODDABLE)/examples/manifest_base.json"
-=======
 		"$(MODDABLE)/examples/manifest_base.json",
 		"$(MODDABLE)/examples/manifest_net.json",
 		"$(MODULES)/pins/digital/manifest.json",
 		"$(MODULES)/pins/spi/manifest.json"
->>>>>>> e7f318d3
 	],
 	"modules": {
 		"*": [
 			"$(IO)/common/builtinCommon",
 			"$(IO)/i2c/$(PLATFORM)/*",
-<<<<<<< HEAD
-			"$(IO)/system/$(PLATFORM)/*"
-=======
 			"$(IO)/spi/$(PLATFORM)/*",
 			"$(MODULES)/commodetto/commodettoBitmap"
->>>>>>> e7f318d3
 		],
 		"embedded:io/analog": "$(IO)/analog/$(PLATFORM)/*",
 		"embedded:io/digital": "$(IO)/digital/digital",
