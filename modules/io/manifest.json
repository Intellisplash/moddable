{
	"build": {
		"IO": "$(MODDABLE)/modules/io"
	},
	"include": [
		"$(MODDABLE)/examples/manifest_base.json",
		"$(MODULES)/pins/digital/manifest.json",
		"$(MODULES)/pins/spi/manifest.json"
	],
	"modules": {
		"*": [
			"$(IO)/common/builtinCommon",
			"$(IO)/digital/$(PLATFORM)/*",
			"$(IO)/i2c/$(PLATFORM)/*",
			"$(IO)/spi/$(PLATFORM)/*"
		],
		"commodetto/Bitmap": "$(COMMODETTO)/commodettoBitmap",

		"embedded:io/analog": "$(IO)/analog/$(PLATFORM)/*",
		"embedded:io/digital": "$(IO)/digital/digital",
		"embedded:io/digitalbank": "$(IO)/digital/digitalbank",
		"embedded:io/i2c": "$(IO)/i2c/_i2c",
		"embedded:io/smbus": "$(IO)/i2c/smbus",
		"embedded:io/pwm": "$(IO)/pwm/$(PLATFORM)/*",
		"embedded:io/serial": "$(IO)/serial/$(PLATFORM)/*",
		"embedded:io/spi": "$(IO)/spi/spi",

		"embedded:io/provider/MCP23017": "$(IO)/expander/*",

<<<<<<< HEAD
		"embedded:provider/builtin": "$(IO)/host/$(PLATFORM)/provider",
=======
		"embedded:io/socket/tcp": "$(IO)/socket/tcp",
		"embedded:io/socket/udp": "$(IO)/socket/udp",
		"embedded:io/socket/listener": "$(IO)/socket/listener",
>>>>>>> 3637d032

		"system": "$(IO)/system/*"
	},
	"preload": [
		"embedded:*",
		"system"
	],
	"platforms": {
		"esp/*": {
			"modules": {
				"embedded:provider/builtin": "$(IO)/host/$(PLATFORM)/$(SUBPLATFORM)/provider"
			}
		},
		"esp": {
<<<<<<< HEAD
			"include": [
				"$(MODDABLE)/examples/manifest_net.json"
			],
			"modules": {
				"embedded:io/socket/tcp": "$(IO)/socket/tcp",
				"embedded:io/socket/udp": "$(IO)/socket/udp",
				"embedded:io/socket/listener": "$(IO)/socket/listener"
=======
			"modules": {
				"embedded:provider/builtin": "$(IO)/host/$(PLATFORM)/provider"
			}
		},
		"esp32/*": {
			"modules": {
				"embedded:provider/builtin": "$(IO)/host/$(PLATFORM)/$(SUBPLATFORM)/provider",
				"embedded:io/pulsecount": "$(IO)/pulsecount/$(PLATFORM)/*"
>>>>>>> 3637d032
			}
		},
		"esp32": {
			"include": [
				"$(MODDABLE)/examples/manifest_net.json"
			],
			"modules": {
<<<<<<< HEAD
				"embedded:io/socket/tcp": "$(IO)/socket/tcp",
				"embedded:io/socket/udp": "$(IO)/socket/udp",
				"embedded:io/socket/listener": "$(IO)/socket/listener",
=======
				"embedded:provider/builtin": "$(IO)/host/$(PLATFORM)/provider",
>>>>>>> 3637d032
				"embedded:io/pulsecount": "$(IO)/pulsecount/$(PLATFORM)/*"
			}
		},
		"nrf52": {
			"modules": {
			}
		},
		"...": {
			"error": "Experimental TC53 IO modules currently available for ESP8266 and ESP32 only. For now, use the modules in the pins directory instead"
		}
	}
}<|MERGE_RESOLUTION|>--- conflicted
+++ resolved
@@ -27,13 +27,7 @@
 
 		"embedded:io/provider/MCP23017": "$(IO)/expander/*",
 
-<<<<<<< HEAD
 		"embedded:provider/builtin": "$(IO)/host/$(PLATFORM)/provider",
-=======
-		"embedded:io/socket/tcp": "$(IO)/socket/tcp",
-		"embedded:io/socket/udp": "$(IO)/socket/udp",
-		"embedded:io/socket/listener": "$(IO)/socket/listener",
->>>>>>> 3637d032
 
 		"system": "$(IO)/system/*"
 	},
@@ -43,29 +37,37 @@
 	],
 	"platforms": {
 		"esp/*": {
-			"modules": {
-				"embedded:provider/builtin": "$(IO)/host/$(PLATFORM)/$(SUBPLATFORM)/provider"
-			}
-		},
-		"esp": {
-<<<<<<< HEAD
 			"include": [
 				"$(MODDABLE)/examples/manifest_net.json"
 			],
 			"modules": {
+				"embedded:provider/builtin": "$(IO)/host/$(PLATFORM)/$(SUBPLATFORM)/provider",
+				"embedded:io/socket/tcp": "$(IO)/socket/tcp",
+				"embedded:io/socket/udp": "$(IO)/socket/udp",
+				"embedded:io/socket/listener": "$(IO)/socket/listener",
+			}
+		},
+		"esp": {
+			"include": [
+				"$(MODDABLE)/examples/manifest_net.json"
+			],
+			"modules": {
+				"embedded:provider/builtin": "$(IO)/host/$(PLATFORM)/provider",
 				"embedded:io/socket/tcp": "$(IO)/socket/tcp",
 				"embedded:io/socket/udp": "$(IO)/socket/udp",
 				"embedded:io/socket/listener": "$(IO)/socket/listener"
-=======
-			"modules": {
-				"embedded:provider/builtin": "$(IO)/host/$(PLATFORM)/provider"
 			}
 		},
 		"esp32/*": {
+			"include": [
+				"$(MODDABLE)/examples/manifest_net.json"
+			],
 			"modules": {
 				"embedded:provider/builtin": "$(IO)/host/$(PLATFORM)/$(SUBPLATFORM)/provider",
+				"embedded:io/socket/tcp": "$(IO)/socket/tcp",
+				"embedded:io/socket/udp": "$(IO)/socket/udp",
+				"embedded:io/socket/listener": "$(IO)/socket/listener",
 				"embedded:io/pulsecount": "$(IO)/pulsecount/$(PLATFORM)/*"
->>>>>>> 3637d032
 			}
 		},
 		"esp32": {
@@ -73,13 +75,10 @@
 				"$(MODDABLE)/examples/manifest_net.json"
 			],
 			"modules": {
-<<<<<<< HEAD
+				"embedded:provider/builtin": "$(IO)/host/$(PLATFORM)/provider",
 				"embedded:io/socket/tcp": "$(IO)/socket/tcp",
 				"embedded:io/socket/udp": "$(IO)/socket/udp",
 				"embedded:io/socket/listener": "$(IO)/socket/listener",
-=======
-				"embedded:provider/builtin": "$(IO)/host/$(PLATFORM)/provider",
->>>>>>> 3637d032
 				"embedded:io/pulsecount": "$(IO)/pulsecount/$(PLATFORM)/*"
 			}
 		},
