#
<<<<<<< HEAD
# Copyright (c) 2023 Moddable Tech, Inc.
=======
# Copyright (c) 2022-2023 Moddable Tech, Inc.
>>>>>>> 8bca2bff
#
#   This file is part of the Moddable SDK Tools.
# 
#   The Moddable SDK Tools is free software: you can redistribute it and/or modify
#   it under the terms of the GNU General Public License as published by
#   the Free Software Foundation, either version 3 of the License, or
#   (at your option) any later version.
# 
#   The Moddable SDK Tools is distributed in the hope that it will be useful,
#   but WITHOUT ANY WARRANTY; without even the implied warranty of
#   MERCHANTABILITY or FITNESS FOR A PARTICULAR PURPOSE.  See the
#   GNU General Public License for more details.
# 
#   You should have received a copy of the GNU General Public License
#   along with the Moddable SDK Tools.  If not, see <http://www.gnu.org/licenses/>.
#


file(TO_CMAKE_PATH "$ENV{MODDABLE}" ENV_MODDABLE)
file(TO_CMAKE_PATH "$ENV{IDF_PATH}" ENV_IDF_PATH)
file(TO_CMAKE_PATH "${TMP_DIR}" C_TMP_DIR)
# set(COMPONENT_SRCS "main.c")
# set(COMPONENT_ADD_INCLUDEDIRS ${ENV_MODDABLE}/xs/platforms/esp  ${ENV_MODDABLE}/xs/platforms/mc ${ENV_MODDABLE}/xs/includes ${ENV_MODDABLE}/modules/base/instrumentation ${C_TMP_DIR} )

# register_component()

idf_component_register(
			SRCS "main.c"
			INCLUDE_DIRS ${ENV_MODDABLE}/xs/platforms/esp  ${ENV_MODDABLE}/xs/platforms/mc ${ENV_MODDABLE}/xs/includes ${ENV_MODDABLE}/modules/base/instrumentation ${C_TMP_DIR}
			)

#			REQUIRES spi_flash esp_wifi
#						 esp_timer lwip driver nvs_flash
#						esp_adc_cal vfs spiffs fatfs bt	
#						esp_wifi esp_event esp_netif esp_eth esp_phy

# esp_partition 

if (mxDebug EQUAL "1")
    target_compile_options(${COMPONENT_TARGET} PRIVATE -DmxDebug=1)
endif()
if (DEBUGGER_SPEED)
    target_compile_options(${COMPONENT_TARGET} PRIVATE -DDEBUGGER_SPEED=${DEBUGGER_SPEED})
endif()
if (INSTRUMENT EQUAL "1")
    target_compile_options(${COMPONENT_TARGET} PRIVATE -DMODINSTRUMENTATION=1)
endif()

message (STATUS "before add_prebuilt_library ${CMAKE_BINARY_DIR}/xs_${ESP32_SUBCLASS}.a")

add_prebuilt_library(xsesp32 ${CMAKE_BINARY_DIR}/xs_${ESP32_SUBCLASS}.a
<<<<<<< HEAD
			REQUIRES spi_flash bt
				)

#						 gp_timer lwip driver nvs_flash )
#						vfs spiffs fatfs bt	
#						esp_wifi esp_event esp_netif esp_eth esp_phy)

# esp_partition esp_timer esp_adc_cal
=======
             PRIV_REQUIRES driver nvs_flash esp_adc_cal vfs spiffs fatfs bt esp_eth)
>>>>>>> 8bca2bff

target_link_libraries(${COMPONENT_LIB} PRIVATE xsesp32)
<|MERGE_RESOLUTION|>--- conflicted
+++ resolved
@@ -1,9 +1,5 @@
 #
-<<<<<<< HEAD
-# Copyright (c) 2023 Moddable Tech, Inc.
-=======
 # Copyright (c) 2022-2023 Moddable Tech, Inc.
->>>>>>> 8bca2bff
 #
 #   This file is part of the Moddable SDK Tools.
 # 
@@ -55,7 +51,6 @@
 message (STATUS "before add_prebuilt_library ${CMAKE_BINARY_DIR}/xs_${ESP32_SUBCLASS}.a")
 
 add_prebuilt_library(xsesp32 ${CMAKE_BINARY_DIR}/xs_${ESP32_SUBCLASS}.a
-<<<<<<< HEAD
 			REQUIRES spi_flash bt
 				)
 
@@ -64,8 +59,5 @@
 #						esp_wifi esp_event esp_netif esp_eth esp_phy)
 
 # esp_partition esp_timer esp_adc_cal
-=======
-             PRIV_REQUIRES driver nvs_flash esp_adc_cal vfs spiffs fatfs bt esp_eth)
->>>>>>> 8bca2bff
 
 target_link_libraries(${COMPONENT_LIB} PRIVATE xsesp32)
