--- conflicted
+++ resolved
@@ -1,12 +1,8 @@
 {
 	"build": {
 		"SDKCONFIGPATH": "./sdkconfig",
-<<<<<<< HEAD
-		"PARTITIONS_FILE": "./sdkconfig/partitions.csv"
-=======
 		"PARTITIONS_FILE": "./sdkconfig/partitions.csv",
 		"C_FLAGS_SUBPLATFORM": "-mfix-esp32-psram-cache-issue"
->>>>>>> 24d84d7b
 	},
 	"include": [
 		"$(MODDABLE)/modules/drivers/ili9341/manifest.json",
