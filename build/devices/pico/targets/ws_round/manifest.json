{
	"include": [
		"$(MODDABLE)/modules/io/manifest.json",
		"$(MODDABLE)/modules/drivers/gc9a01/manifest.json",
		"$(MODULES)/drivers/led/manifest.json",
		"$(MODULES)/drivers/button/manifest.json",
		"$(MODULES)/pins/pwm/manifest.json"
	],
	"modules": {
		"setup/target": "./setup-target"
	},
	"preload": "setup/target",
	"config": {
		"screen": "gc9a01",
		"backlight": 25,
		"brightness": 50,
		"touch": "",
		"lcd_rst_pin": 12,
		"lcd_cs_pin": 9
	},
	"defines": {
		"i2c": {
<<<<<<< HEAD
			"sda_pin": 26,
			"scl_pin": 27
=======
			"sda_pin": 6,
			"scl_pin": 7,
			"port": 1
>>>>>>> 787bf7cc
		},
		"spi": {
			"mosi_pin": 11,
			"sck_pin": 10
		},
		"ili9341": {
			"cs_pin": 9,
			"dc_pin": 8,
			"rst_pin": 12,
			"spi_port": 1,
			"backlight_pin": 25,
			"backlight_on": 1,
			"flipx": true
		}
	}
}<|MERGE_RESOLUTION|>--- conflicted
+++ resolved
@@ -20,14 +20,9 @@
 	},
 	"defines": {
 		"i2c": {
-<<<<<<< HEAD
-			"sda_pin": 26,
-			"scl_pin": 27
-=======
 			"sda_pin": 6,
 			"scl_pin": 7,
 			"port": 1
->>>>>>> 787bf7cc
 		},
 		"spi": {
 			"mosi_pin": 11,
