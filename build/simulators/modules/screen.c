--- conflicted
+++ resolved
@@ -424,17 +424,6 @@
 		xsSet(xsVar(0), xsID_when, xsNumber(C_NAN));
 		xsSet(xsGlobal, xsID_screen, xsVar(0));
 
-<<<<<<< HEAD
-		xsVar(1) = xsAwaitImport(((txPreparation *)xsPreparationAndCreation(NULL))->main, XS_IMPORT_DEFAULT);
-		if (xsTest(xsVar(1))) {
-			if (xsIsInstanceOf(xsVar(1), xsFunctionPrototype)) {
-				xsCallFunction0(xsVar(1), xsGlobal);
-			}
-			else if (xsFindResult(xsVar(1), xsID_onLaunch)) {
-				xsCallFunction0(xsResult, xsVar(1));
-			}
-		}
-=======
 		txInteger scriptCount = preparation->scriptCount;
 		txScript* script = preparation->scripts;
 
@@ -460,7 +449,6 @@
  			}
 			script++;
  		}
->>>>>>> 3b2cc905
 		
 		xsCollectGarbage();
 	}
