/*
 * Copyright (c) 2016-2023  Moddable Tech, Inc.
 *
 *   This file is part of the Moddable SDK Runtime.
 * 
 *   The Moddable SDK Runtime is free software: you can redistribute it and/or modify
 *   it under the terms of the GNU Lesser General Public License as published by
 *   the Free Software Foundation, either version 3 of the License, or
 *   (at your option) any later version.
 * 
 *   The Moddable SDK Runtime is distributed in the hope that it will be useful,
 *   but WITHOUT ANY WARRANTY; without even the implied warranty of
 *   MERCHANTABILITY or FITNESS FOR A PARTICULAR PURPOSE.  See the
 *   GNU Lesser General Public License for more details.
 * 
 *   You should have received a copy of the GNU Lesser General Public License
 *   along with the Moddable SDK Runtime.  If not, see <http://www.gnu.org/licenses/>.
 *
 * This file incorporates work covered by the following copyright and  
 * permission notice:  
 *
 *       Copyright (C) 2010-2016 Marvell International Ltd.
 *       Copyright (C) 2002-2010 Kinoma, Inc.
 *
 *       Licensed under the Apache License, Version 2.0 (the "License");
 *       you may not use this file except in compliance with the License.
 *       You may obtain a copy of the License at
 *
 *        http://www.apache.org/licenses/LICENSE-2.0
 *
 *       Unless required by applicable law or agreed to in writing, software
 *       distributed under the License is distributed on an "AS IS" BASIS,
 *       WITHOUT WARRANTIES OR CONDITIONS OF ANY KIND, either express or implied.
 *       See the License for the specific language governing permissions and
 *       limitations under the License.
 */

#include "xsAll.h"

#if MODDEF_XS_TEST
	#undef MODDEF_XS_XSBUG_HOOKS
	#define MODDEF_XS_XSBUG_HOOKS 1
#endif

#if defined(DEBUG_EFM)
char _lastDebugStrBuffer[256];
char _debugStrBuffer[256];
#endif
static void fxVReportException(void* console, txString thePath, txInteger theLine, txString theFormat, c_va_list theArguments);

#if defined(mxInstrument) || defined (mxDebug)	
static const char gxHexaDigits[] ICACHE_FLASH_ATTR = "0123456789ABCDEFGHIJKLMNOPQRSTUVWXYZ";
#endif

#ifdef mxDebug
static void fxClearAllBreakpoints(txMachine* the);
static void fxClearBreakpoint(txMachine* the, txString thePath, txInteger theLine);
static void fxDebugParse(txMachine* the);
static void fxDebugParseTag(txMachine* the, txString name);
static void fxDebugPopTag(txMachine* the);
static void fxDebugPushTag(txMachine* the);
static void fxDebugScriptCDATA(txMachine* the, char c);
static void fxEcho(txMachine* the, txString theString);
static void fxEchoAddress(txMachine* the, txSlot* theSlot);
static void fxEchoArrayBuffer(txMachine* the, txSlot* theInstance, txInspectorNameList* theList);
static void fxEchoBigInt(txMachine* the, txBigInt* bigint);
static void fxEchoCharacter(txMachine* the, char theCharacter);
static void fxEchoFlags(txMachine* the, txString state, txFlag flag);
static void fxEchoFormat(txMachine* the, txString theFormat, c_va_list theArguments);
static void fxEchoFrameName(txMachine* the, txSlot* theFrame);
static void fxEchoFramePathLine(txMachine* the, txSlot* theFrame);
static void fxEchoInteger(txMachine* the, txInteger theInteger);
static void fxEchoInstance(txMachine* the, txSlot* theInstance, txInspectorNameList* theList);
static void fxEchoModule(txMachine* the, txSlot* module, txInspectorNameList* list);
static void fxEchoNumber(txMachine* the, txNumber theNumber);
static void fxEchoPathLine(txMachine* the, txString thePath, txInteger theLine);
static void fxEchoProperty(txMachine* the, txSlot* theProperty, txInspectorNameList* theList, txString thePrefix, txIndex theIndex, txString theSuffix);
static void fxEchoPropertyHost(txMachine* the, txInspectorNameList* theList, txSlot* theInstance, txSlot* theHost);
static void fxEchoPropertyInstance(txMachine* the, txInspectorNameList* theList, txString thePrefix, txIndex theIndex, txString theSuffix, txID theID, txFlag theFlag, txSlot* theInstance);
static void fxEchoStart(txMachine* the);
static void fxEchoStop(txMachine* the);
static void fxEchoString(txMachine* the, txString theString);
static void fxEchoTypedArray(txMachine* the, txSlot* theInstance, txInspectorNameList* theList);
static txSlot* fxFindFrame(txMachine* the);
static txSlot* fxFindRealm(txMachine* the);
static void fxGo(txMachine* the);
static void fxIndexToString(txMachine* the, txIndex theIndex, txString theBuffer, txSize theSize);
static void fxListFrames(txMachine* the);
static void fxListGlobal(txMachine* the);
static void fxListLocal(txMachine* the);
static void fxListModules(txMachine* the);
static void fxSetBreakpoint(txMachine* the, txString thePath, txInteger theLine);
static void fxSelect(txMachine* the, txSlot* slot);
static void fxStep(txMachine* the);
static void fxStepInside(txMachine* the);
static void fxStepOutside(txMachine* the);
static txSlot* fxToInstanceInspector(txMachine* the, txSlot* instance);
static void fxToggle(txMachine* the, txSlot* slot);
static void fxReportException(txMachine* the, txString thePath, txInteger theLine, txString theFormat, ...);

#define mxIsDigit(c) \
	(('0' <= c) && (c <= '9'))
#define mxIsFirstLetter(c) \
	((('A' <= c) && (c <= 'Z')) || (('a' <= c) && (c <= 'z')) || (c == '_') || (c == ':'))
#define mxIsNextLetter(c) \
	((('0' <= c) && (c <= '9')) || (('A' <= c) && (c <= 'Z')) || (('a' <= c) && (c <= 'z')) || (c == '.') || (c == '-') || (c == '_') || (c == ':'))
#define mxIsSpace(c) \
	((c == ' ') || (c == '\n') || (c == '\r') || (c == '\t'))
	
enum {
	XS_BODY_STATE = 0,
	XS_CR_STATE,
	XS_LF_STATE,
	XS_TAG_STATE,
	XS_START_TAG_NAME_STATE,
	XS_START_TAG_SPACE_STATE,
	XS_ATTRIBUTE_NAME_STATE,
	XS_ATTRIBUTE_SPACE_STATE,
	XS_ATTRIBUTE_EQUAL_STATE,
	XS_ATTRIBUTE_VALUE_STATE,
	XS_EMPTY_TAG_STATE,
	XS_END_TAG_STATE,
	XS_END_TAG_NAME_STATE,
	XS_END_TAG_SPACE_STATE,
	XS_PROCESSING_INSTRUCTION_STATE,
	XS_PROCESSING_INSTRUCTION_SPACE_STATE,
	XS_START_CDATA_STATE_1,
	XS_START_CDATA_STATE_2,
	XS_START_CDATA_STATE_3,
	XS_START_CDATA_STATE_4,
	XS_START_CDATA_STATE_5,
	XS_START_CDATA_STATE_6,
	XS_START_CDATA_STATE_7,
	XS_CDATA_STATE,
	XS_END_CDATA_STATE_1,
	XS_END_CDATA_STATE_2,
	XS_END_CDATA_STATE_3,
	XS_ERROR_STATE
};

enum {
	XS_ABORT_TAG = 0,
	XS_BREAKPOINT_TAG,
	XS_CLEAR_ALL_BREAKPOINTS_TAG,
	XS_CLEAR_BREAKPOINTS_TAG,
	XS_GO_TAG,
	XS_IMPORT_TAG,
	XS_LOGOUT_TAG,
	XS_MODULE_TAG,
	XS_SCRIPT_TAG,
	XS_SET_BREAKPOINT_TAG,
	XS_SET_ALL_BREAKPOINTS_TAG,
	XS_SELECT_TAG,
	XS_STEP_TAG,
	XS_STEP_INSIDE_TAG,
	XS_STEP_OUTSIDE_TAG,
	XS_TOGGLE_TAG,
	XS_START_PROFILING_TAG,
	XS_STOP_PROFILING_TAG,
	XS_UNKNOWN_TAG
};

enum {
	XS_ID_ATTRIBUTE = 0,
	XS_LINE_ATTRIBUTE,
	XS_PATH_ATTRIBUTE,
	XS_UNKNOWN_ATTRIBUTE
};

void fxCheck(txMachine* the, txString thePath, txInteger theLine)
{
#if mxWindows
	printf("%s(%ld): fatal!\n", thePath, (int)theLine);
#else
	c_printf("%s:%d: fatal!\n", thePath, (int)theLine);
#endif
	fxAbort(the, XS_FATAL_CHECK_EXIT);
}

void fxClearAllBreakpoints(txMachine* the)
{
	mxBreakpoints.value.list.first = C_NULL;
}

void fxClearBreakpoint(txMachine* the, txString thePath, txInteger theLine)
{
	txID path;
	txSlot** breakpointAddress;
	txSlot* breakpoint;

	if (!thePath)
		return;
	if (!c_strcmp(thePath, "exceptions")) {
		the->breakOnExceptionsFlag = 0;
		return;
	}	
	if (!c_strcmp(thePath, "start")) {
		the->breakOnStartFlag = 0;
		return;
	}	
	if ((theLine <= 0) || (0x00007FFF < theLine))
		return;
	path = fxFindName(the, thePath);
	if (!path)
		return;
	breakpointAddress = &(mxBreakpoints.value.list.first);
	while ((breakpoint = *breakpointAddress)) {
		if ((breakpoint->ID == path) && (breakpoint->value.integer == theLine)) {
			*breakpointAddress = breakpoint->next;
			break;
		}
		breakpointAddress = &(breakpoint->next);
	}
}

void fxDebugCommand(txMachine* the)
{
	the->debugExit = 0;
	the->debugModule = C_NULL;
	while (fxIsConnected(the)) {
		fxReceive(the);
		fxDebugParse(the);
		if ((the->debugState == XS_LF_STATE) && (the->debugExit > 0))
			break;
	}
	mxHostInspectors.value.list.first = C_NULL;
	mxHostInspectors.value.list.last = C_NULL;
#if MODDEF_XS_XSBUG_HOOKS
	if (the->debugTag == XS_IMPORT_TAG)
		fxQueueJob(the, 2, C_NULL);
	else if (the->debugTag == XS_SCRIPT_TAG)
		fxQueueJob(the, 6, C_NULL);
#endif
}

#if MODDEF_XS_XSBUG_HOOKS
void fxDebugImport(txMachine* the, txSlot* module, txString path)
{
	if (!fxIsConnected(the))
		return;
	fxEchoStart(the);
	fxEcho(the, "<import path=\"");
	fxEcho(the, path + 8);
	fxEcho(the, "\"/>");
	fxEchoStop(the);
	the->debugExit = 0;
	the->debugModule = module;
	while (fxIsConnected(the)) {
		fxReceive(the);
		fxDebugParse(the);
		if ((the->debugState == XS_LF_STATE) && (the->debugExit > 1))
			break;
	}
    if (the->debugTag == XS_MODULE_TAG){
        mxRunCount(6);
        mxPop();
    }
}
#endif

void fxDebugLine(txMachine* the, txID id, txInteger line)
{
	txSlot* breakpoint = C_NULL;
	breakpoint = mxBreakpoints.value.list.first;
	while (breakpoint) {
		if ((breakpoint->ID == id) && (breakpoint->value.integer == line))
			break;
		breakpoint = breakpoint->next;
	}
	if (breakpoint)
		fxDebugLoop(the, C_NULL, 0, "breakpoint");
	else if ((the->frame->flag & XS_STEP_OVER_FLAG))
		fxDebugLoop(the, C_NULL, 0, "step");
}

void fxDebugLoop(txMachine* the, txString path, txInteger line, txString message)
{
	txSlot* frame;
	if (!fxIsConnected(the))
		return;

#ifdef mxInstrument
	if (the->onBreak)
		(the->onBreak)(the, 1);
#endif
#if defined(mxInstrument) || defined(mxProfile)
	fxSuspendProfiler(the);
#endif

	fxEchoStart(the);
	frame = the->frame;
	do {
		frame->flag &= ~XS_DEBUG_FLAG;
		frame = frame->next;
	} while (frame);
	the->frame->flag |= XS_DEBUG_FLAG;
	fxListFrames(the);
	fxListLocal(the);
	fxListGlobal(the);
	fxListModules(the);
	fxEcho(the, "<break");
	frame = the->frame;
	while (frame && !path) {
		txSlot* environment = mxFrameToEnvironment(frame);
		if (environment->ID != XS_NO_ID) {
			path = fxGetKeyName(the, environment->ID);
			line = environment->value.environment.line;
		}
		frame = frame->next;
	}
	if (path)
		fxEchoPathLine(the, path, line);
	fxEcho(the, "># Break: ");
	fxEchoString(the, message);
	fxEcho(the, "!\n</break>");
	fxEchoStop(the);

	the->debugExit = 0;
	the->debugModule = C_NULL;
	while (fxIsConnected(the)) {
		fxReceive(the);
		fxDebugParse(the);
		if ((the->debugState == XS_LF_STATE) && (the->debugExit > 1))
			break;
	}
	mxHostInspectors.value.list.first = C_NULL;
	mxHostInspectors.value.list.last = C_NULL;

#if defined(mxInstrument) || defined(mxProfile)
	fxResumeProfiler(the);
#endif
#ifdef mxInstrument
	if (the->onBreak)
		(the->onBreak)(the, 0);
#endif
}

void fxDebugParse(txMachine* the)
{
	txString string = the->debugBuffer;
	txString limit = string + the->debugOffset;
	char c;
	while (string < limit) {
		c = *string++;
		switch (the->debugState) {
		case XS_BODY_STATE:
			if (c == '<') 
				the->debugState = XS_TAG_STATE;
			else if (c == '\r') 
				the->debugState = XS_CR_STATE;
			break;
			
		case XS_CR_STATE:
			if (c == '\n') 
				the->debugState = XS_LF_STATE;
			else
				the->debugState = XS_ERROR_STATE;
			break;
			
		case XS_LF_STATE:
			if (c == '<') 
				the->debugState = XS_TAG_STATE;
			else if (c == '\r') 
				the->debugState = XS_CR_STATE;
			break;
			
		case XS_TAG_STATE:
			if (c == '/')
				the->debugState = XS_END_TAG_STATE;
			else if (c == '!')
				the->debugState = XS_START_CDATA_STATE_1;
			else if (c == '?')
				the->debugState = XS_PROCESSING_INSTRUCTION_STATE;
			else if (mxIsFirstLetter(c)) {
				the->debugState = XS_START_TAG_NAME_STATE;
				the->nameBuffer[0] = c;
				the->nameIndex = 1;
			}
			else
				the->debugState = XS_ERROR_STATE;
			break;
		case XS_START_TAG_NAME_STATE:
			if (mxIsNextLetter(c)) {
				if (the->nameIndex < 255) {
					the->nameBuffer[the->nameIndex] = c;
					the->nameIndex++;
				}
				else
					the->debugState = XS_ERROR_STATE;
				break;
			}
			the->debugState = XS_START_TAG_SPACE_STATE;
			the->nameBuffer[the->nameIndex] = 0;
			fxDebugParseTag(the, the->nameBuffer);
			/* continue */
		case XS_START_TAG_SPACE_STATE:
			if (mxIsFirstLetter(c)) {
				the->debugState = XS_ATTRIBUTE_NAME_STATE;
				the->nameBuffer[0] = c;
				the->nameIndex = 1;
			}
			else if (c == '/')
				the->debugState = XS_EMPTY_TAG_STATE;
			else if (c == '>') {
				the->debugState = XS_BODY_STATE;
				fxDebugPushTag(the);
			}
			else if (!mxIsSpace(c))
				the->debugState = XS_ERROR_STATE;
			break;
			
		case XS_ATTRIBUTE_NAME_STATE:
			if (mxIsNextLetter(c)) {
				if (the->nameIndex < 255) {
					the->nameBuffer[the->nameIndex] = c;
					the->nameIndex++;
				}
				else
					the->debugState = XS_ERROR_STATE;
				break;
			}
			the->nameBuffer[the->nameIndex] = 0;
			if (!c_strcmp(the->nameBuffer, "path")) {
				the->debugAttribute = XS_PATH_ATTRIBUTE;
				the->pathIndex = 0;
			}
			else if (!c_strcmp(the->nameBuffer, "line")) {
				the->debugAttribute = XS_LINE_ATTRIBUTE;
				the->lineValue = 0;
			}
			else if (!c_strcmp(the->nameBuffer, "id")) {
				the->debugAttribute = XS_ID_ATTRIBUTE;
				the->idValue = 0;
			}
			else
				the->debugAttribute = XS_UNKNOWN_ATTRIBUTE;
			/* continue */
		case XS_ATTRIBUTE_SPACE_STATE:
			if (c == '=')
				the->debugState = XS_ATTRIBUTE_EQUAL_STATE;
			else if (!mxIsSpace(c))
				the->debugState = XS_ERROR_STATE;
			break;
		case XS_ATTRIBUTE_EQUAL_STATE:
			if (c == '"')
				the->debugState = XS_ATTRIBUTE_VALUE_STATE;
			else if (!mxIsSpace(c))
				the->debugState = XS_ERROR_STATE;
			break;
		case XS_ATTRIBUTE_VALUE_STATE:
			if (the->debugAttribute == XS_PATH_ATTRIBUTE) {
				if (c == '"') {
					the->debugState = XS_START_TAG_SPACE_STATE;
					the->pathValue[the->pathIndex] = 0;
				}
				else if (the->pathIndex < 255) {
					the->pathValue[the->pathIndex] = c;
					the->pathIndex++;
				}
			}
			else if (the->debugAttribute == XS_LINE_ATTRIBUTE) {
				if (c == '"')
					the->debugState = XS_START_TAG_SPACE_STATE;
				else if (('0' <= c) && (c <= '9'))
					the->lineValue = (the->lineValue * 10) + (c - '0');
				else
					the->debugState = XS_ERROR_STATE;
			}
			else if (the->debugAttribute == XS_ID_ATTRIBUTE) {
				if (c == '"')
					the->debugState = XS_START_TAG_SPACE_STATE;
				else if (('0' <= c) && (c <= '9'))
					the->idValue = (the->idValue << 4) | (c - '0');
				else if (('A' <= c) && (c <= 'F'))
					the->idValue = (the->idValue << 4) | (c - 'A' + 10);
				else if ((c != '@') || (the->idValue != 0))
					the->debugState = XS_ERROR_STATE;
			}
			else {
				if (c == '"')
					the->debugState = XS_START_TAG_SPACE_STATE;
			}
			break;
			
		case XS_EMPTY_TAG_STATE:
			if (c == '>') {
				the->debugState = XS_BODY_STATE;
				fxDebugPushTag(the);
				fxDebugPopTag(the);
			}
			else
				the->debugState = XS_ERROR_STATE;
			break;
			
		case XS_END_TAG_STATE:
			if (mxIsFirstLetter(c))	{
				the->debugState = XS_END_TAG_NAME_STATE;
				the->nameBuffer[0] = c;
				the->nameIndex = 1;
			}
			else
				the->debugState = XS_ERROR_STATE;
			break;
		case XS_END_TAG_NAME_STATE:
			if (mxIsNextLetter(c)) {
				if (the->nameIndex < 255) {
					the->nameBuffer[the->nameIndex] = c;
					the->nameIndex++;
				}
				else 
					the->debugState = XS_ERROR_STATE;
				break;
			}
			the->nameBuffer[the->nameIndex] = 0;
			the->debugState = XS_END_TAG_SPACE_STATE;
			fxDebugParseTag(the, the->nameBuffer);
			/* continue */
		case XS_END_TAG_SPACE_STATE:
			if (c == '>') {
				the->debugState = XS_BODY_STATE;
				fxDebugPopTag(the);
			}
			else if (!mxIsSpace(c))
				the->debugState = XS_ERROR_STATE;
			break;

		case XS_PROCESSING_INSTRUCTION_STATE:
			if (c == '?')
				the->debugState = XS_PROCESSING_INSTRUCTION_SPACE_STATE;
			break;
		case XS_PROCESSING_INSTRUCTION_SPACE_STATE:
			if (c == '>')
				the->debugState = XS_BODY_STATE;
			else
				the->debugState = XS_ERROR_STATE;
			break;
			
		case XS_START_CDATA_STATE_1:
			if (c == '[') 
				the->debugState = XS_START_CDATA_STATE_2;
			else
				the->debugState = XS_ERROR_STATE;
			break;
		case XS_START_CDATA_STATE_2:
			if (c == 'C') 
				the->debugState = XS_START_CDATA_STATE_3;
			else
				the->debugState = XS_ERROR_STATE;
			break;
		case XS_START_CDATA_STATE_3:
			if (c == 'D') 
				the->debugState = XS_START_CDATA_STATE_4;
			else
				the->debugState = XS_ERROR_STATE;
			break;
		case XS_START_CDATA_STATE_4:
			if (c == 'A') 
				the->debugState = XS_START_CDATA_STATE_5;
			else
				the->debugState = XS_ERROR_STATE;
			break;
		case XS_START_CDATA_STATE_5:
			if (c == 'T') 
				the->debugState = XS_START_CDATA_STATE_6;
			else
				the->debugState = XS_ERROR_STATE;
			break;
		case XS_START_CDATA_STATE_6:
			if (c == 'A') 
				the->debugState = XS_START_CDATA_STATE_7;
			else
				the->debugState = XS_ERROR_STATE;
			break;
		case XS_START_CDATA_STATE_7:
			if (c == '[')
				the->debugState = XS_CDATA_STATE;
			else
				the->debugState = XS_ERROR_STATE;
			break;
		case XS_CDATA_STATE:
			if (c == ']') 
				the->debugState = XS_END_CDATA_STATE_1;
			else if (c == 0) {
				fxDebugScriptCDATA(the, 0xF4);
				fxDebugScriptCDATA(the, 0x90);
				fxDebugScriptCDATA(the, 0x80);
				fxDebugScriptCDATA(the, 0x80);
			}
			else
				fxDebugScriptCDATA(the, c);
			break;
		case XS_END_CDATA_STATE_1:
			if (c == ']') 
				the->debugState = XS_END_CDATA_STATE_2;
			else {
				fxDebugScriptCDATA(the, ']');
				fxDebugScriptCDATA(the, c);
				the->debugState = XS_CDATA_STATE;
			}
			break;
		case XS_END_CDATA_STATE_2:
			if (c == '>') {
				fxDebugScriptCDATA(the, 0);
				the->debugState = XS_BODY_STATE;
			}
			else {
				fxDebugScriptCDATA(the, ']');
				fxDebugScriptCDATA(the, ']');
				fxDebugScriptCDATA(the, c);
				the->debugState = XS_CDATA_STATE;
			}
			break;
			
		case XS_ERROR_STATE:
// 			fprintf(stderr, "\nERROR: %c\n", c);
			break;
		}
	}
	the->debugOffset = 0;
}

void fxDebugParseTag(txMachine* the, txString name)
{
	if (!c_strcmp(name, "abort"))
		the->debugTag = XS_ABORT_TAG;
	else if (!c_strcmp(name, "breakpoint"))
		the->debugTag = XS_BREAKPOINT_TAG;
	else if (!c_strcmp(name, "clear-all-breakpoints"))
		the->debugTag = XS_CLEAR_ALL_BREAKPOINTS_TAG;
	else if (!c_strcmp(name, "clear-breakpoint"))
		the->debugTag = XS_CLEAR_BREAKPOINTS_TAG;
	else if (!c_strcmp(name, "go"))
		the->debugTag = XS_GO_TAG;
	else if (!c_strcmp(name, "logout"))
		the->debugTag = XS_LOGOUT_TAG;
	else if (!c_strcmp(name, "select"))
		the->debugTag = XS_SELECT_TAG;
	else if (!c_strcmp(name, "set-all-breakpoints"))
		the->debugTag = XS_SET_ALL_BREAKPOINTS_TAG;
	else if (!c_strcmp(name, "set-breakpoint"))
		the->debugTag = XS_SET_BREAKPOINT_TAG;
	else if (!c_strcmp(name, "start-profiling"))
		the->debugTag = XS_START_PROFILING_TAG;
	else if (!c_strcmp(name, "step"))
		the->debugTag = XS_STEP_TAG;
	else if (!c_strcmp(name, "step-inside"))
		the->debugTag = XS_STEP_INSIDE_TAG;
	else if (!c_strcmp(name, "step-outside"))
		the->debugTag = XS_STEP_OUTSIDE_TAG;
	else if (!c_strcmp(name, "stop-profiling"))
		the->debugTag = XS_STOP_PROFILING_TAG;
	else if (!c_strcmp(name, "toggle"))
		the->debugTag = XS_TOGGLE_TAG;
#if MODDEF_XS_XSBUG_HOOKS
	else if (!c_strcmp(name, "import"))
		the->debugTag = XS_IMPORT_TAG;
	else if (!c_strcmp(name, "module"))
		the->debugTag = XS_MODULE_TAG;
	else if (!c_strcmp(name, "script"))
		the->debugTag = XS_SCRIPT_TAG;
#endif
	else
		the->debugTag = XS_UNKNOWN_TAG;
}

void fxDebugPopTag(txMachine* the)
{
	switch (the->debugTag) {
	case XS_ABORT_TAG:
		the->debugExit |= 2;
		break;
	case XS_BREAKPOINT_TAG:
		break;
	case XS_CLEAR_ALL_BREAKPOINTS_TAG:
		the->debugExit |= 1;
		break;
	case XS_CLEAR_BREAKPOINTS_TAG:
		the->debugExit |= 1;
		break;
	case XS_GO_TAG:
		the->debugExit |= 2;
		break;
	case XS_LOGOUT_TAG:
		the->debugExit |= 2;
		break;
	case XS_SELECT_TAG:
		break;
	case XS_SET_ALL_BREAKPOINTS_TAG:
		the->debugExit |= 1;
		break;
	case XS_SET_BREAKPOINT_TAG:
		the->debugExit |= 1;
		break;
	case XS_START_PROFILING_TAG:
		the->debugExit |= 1;
		break;
	case XS_STEP_TAG:
		the->debugExit |= 2;
		break;
	case XS_STEP_INSIDE_TAG:
		the->debugExit |= 2;
		break;
	case XS_STEP_OUTSIDE_TAG:
		the->debugExit |= 2;
		break;
	case XS_STOP_PROFILING_TAG:
		the->debugExit |= 1;
		break;
	case XS_TOGGLE_TAG:
		break;
#if MODDEF_XS_XSBUG_HOOKS
	case XS_IMPORT_TAG:
		the->debugExit |= 2;
		break;
	case XS_MODULE_TAG:
	case XS_SCRIPT_TAG:
		the->debugExit |= 2;
		break;
#endif
	}
}

void fxDebugPushTag(txMachine* the)
{
	switch (the->debugTag) {
	case XS_ABORT_TAG:
		fxLogout(the);
		fxGo(the);
		fxAbort(the, XS_DEBUGGER_EXIT);
		break;
	case XS_BREAKPOINT_TAG:
		fxSetBreakpoint(the, the->pathValue, the->lineValue);
		break;
	case XS_CLEAR_ALL_BREAKPOINTS_TAG:
		fxClearAllBreakpoints(the);
		break;
	case XS_CLEAR_BREAKPOINTS_TAG:
		fxClearBreakpoint(the, the->pathValue, the->lineValue);
		break;
	case XS_GO_TAG:
		fxGo(the);
		break;
	case XS_LOGOUT_TAG:
		fxLogout(the);
		fxGo(the);
		break;
	case XS_SELECT_TAG:
		fxSelect(the, (txSlot*)the->idValue);
		fxEchoStart(the);
		fxListLocal(the);
		fxListGlobal(the);
		fxListModules(the);
		fxEchoStop(the);
		break;
	case XS_SET_ALL_BREAKPOINTS_TAG:
		break;
	case XS_SET_BREAKPOINT_TAG:
		fxSetBreakpoint(the, the->pathValue, the->lineValue);
		break;
	case XS_START_PROFILING_TAG:
		fxStartProfiling(the);
		break;
	case XS_STEP_TAG:
		fxStep(the);
		break;
	case XS_STEP_INSIDE_TAG:
		fxStepInside(the);
		break;
	case XS_STEP_OUTSIDE_TAG:
		fxStepOutside(the);
		break;
	case XS_STOP_PROFILING_TAG:
		fxStopProfiling(the, C_NULL);
		break;
	case XS_TOGGLE_TAG:
		fxToggle(the, (txSlot*)the->idValue);
		fxEchoStart(the);
		fxListLocal(the);
		fxListGlobal(the);
		fxListModules(the);
		fxEchoStop(the);
		break;
#if MODDEF_XS_XSBUG_HOOKS
	case XS_IMPORT_TAG: 
		/* THIS */
		mxPushUndefined();
		/* FUNCTION */
		mxPush(mxGlobal);
		mxGetID(fxID(the, "<xsbug:import>"));
        mxCall();
		mxPushStringC("xsbug://");
		fxConcatStringC(the, the->stack, the->pathValue);
		mxPushInteger(the->lineValue);
		break;
	case XS_MODULE_TAG:
	case XS_SCRIPT_TAG:
		fxCollectGarbage(the);
		/* THIS */
		mxPushUndefined();
		/* FUNCTION */
		mxPush(mxGlobal);
		if (the->debugTag == XS_MODULE_TAG)
			mxGetID(fxID(the, "<xsbug:module>"));
		else
			mxGetID(mxID(__xsbug_script_));
		mxCall();
		if (the->debugModule)
			mxPushSlot(the->debugModule);
		else
			mxPushUndefined();
		mxPushStringC(the->pathValue);
		mxPushInteger(the->lineValue);
		mxPushUndefined();
		fxStringBuffer(the, the->stack, C_NULL, 256);
		mxPushInteger(256);
		mxPushInteger(0);
		break;
#endif
	}
}

void fxDebugScriptCDATA(txMachine* the, char c)
{
#if MODDEF_XS_XSBUG_HOOKS
	if ((the->debugTag == XS_MODULE_TAG) || (the->debugTag == XS_SCRIPT_TAG)) {
		txString string = the->stack[2].value.string;
		txInteger size = the->stack[1].value.integer;
		txInteger offset = the->stack[0].value.integer;
		if (offset == size) {
			txString result = (txString)fxRenewChunk(the, string, size + 256);
			if (!result) {
				result = (txString)fxNewChunk(the, size + 256);
				string = the->stack[2].value.string;
				c_memcpy(result, string, size);
			}
			the->stack[2].value.string = string = result;
			the->stack[1].value.integer = size + 256;
		}
		string[offset++] = c;
		the->stack[0].value.integer = offset;
	}
#endif
}

void fxDebugThrow(txMachine* the, txString path, txInteger line, txString message)
{
	if (fxIsConnected(the) && (the->breakOnExceptionsFlag))
		fxDebugLoop(the, path, line, message);
	else {
		txSlot* frame = the->frame;
		while (frame && !path) {
			txSlot* environment = mxFrameToEnvironment(frame);
			if (environment->ID != XS_NO_ID) {
				path = fxGetKeyName(the, environment->ID);
				line = environment->value.environment.line;
			}
			frame = frame->next;
		}
		fxReportException(the, path, line, "%s", message);
	}
}

void fxEcho(txMachine* the, txString theString)
{
	txInteger srcLength = mxStringLength(theString);
	txInteger dstLength = sizeof(the->echoBuffer) - the->echoOffset;
	while (srcLength > dstLength) {
		c_memcpy(the->echoBuffer + the->echoOffset, theString, dstLength);
		theString += dstLength;
		srcLength -= dstLength;
		the->echoOffset = sizeof(the->echoBuffer);
		fxSend(the, 1);
		the->echoOffset = 0;
		dstLength = sizeof(the->echoBuffer);
	}
	c_memcpy(the->echoBuffer + the->echoOffset, theString, srcLength);
	the->echoOffset += srcLength;
}

void fxEchoAddress(txMachine* the, txSlot* theSlot)
{
	uintptr_t aValue = (uintptr_t)theSlot;
	int aShift;

	fxEcho(the, " value=\"@");
	aShift = (8 * sizeof(aValue)) - 4;
	while (aShift >= 0) {
		fxEchoCharacter(the, c_read8(gxHexaDigits + ((aValue >> aShift) & 0x0F)));
		aShift -= 4;
	}
	fxEcho(the, "\"");
}

void fxEchoArrayBuffer(txMachine* the, txSlot* theInstance, txInspectorNameList* theList)
{
	txSlot* arrayBuffer = theInstance->next;
	txSlot* bufferInfo = arrayBuffer->next;
	txU1* address = (txU1*)(arrayBuffer->value.arrayBuffer.address);
	txInteger size = bufferInfo->value.bufferInfo.length;
	txInteger offset = 0, index;
	if (size > 1024)
		size = 1024;
	while (offset < size) {
		fxEcho(the, "<property");
		fxEchoFlags(the, " ", 0);
		fxEcho(the, " name=\"");
		fxEchoCharacter(the, c_read8(gxHexaDigits + ((offset >> 12) & 0xF)));
		fxEchoCharacter(the, c_read8(gxHexaDigits + ((offset >> 8) & 0xF)));
		fxEchoCharacter(the, c_read8(gxHexaDigits + ((offset >> 4) & 0xF)));
		fxEchoCharacter(the, c_read8(gxHexaDigits + (offset & 0xF)));
		fxEcho(the, "\"");
		fxEcho(the, " value=\"");
		for (index = 0; index < 16; index++) {
			txByte byte = *address++;
			fxEchoCharacter(the, c_read8(gxHexaDigits + ((byte >> 4) & 0xF)));
			fxEchoCharacter(the, c_read8(gxHexaDigits + (byte & 0xF)));
			fxEcho(the, " ");
			offset++;
			if (offset == size)
				break;
		}
		fxEcho(the, " \"/>");
	}
}

void fxEchoBigInt(txMachine* the, txBigInt* bigint)
{
	int i = bigint->size - 1;
	if (i < 0) {
		fxEchoCharacter(the, 'N');
		fxEchoCharacter(the, 'a');
		fxEchoCharacter(the, 'N');
	}
	else {
		int echo = 0;
		if (bigint->sign)
			fxEchoCharacter(the, '-');
		fxEchoCharacter(the, '0');
		fxEchoCharacter(the, 'x');
		while (i >= 0) {
			txU4 value = bigint->data[i];
			txU4 mask = 0xF;
			int shift = 28;
			while (shift >= 0) {
				char digit = c_read8(gxHexaDigits + ((value & (mask << shift)) >> shift));
				if (echo || (digit != '0')) {
					echo = 1;
					fxEchoCharacter(the, digit);
				}
				shift -= 4;
			}
			i--;
		}
		if (!echo)
			fxEchoCharacter(the, '0');
		fxEchoCharacter(the, 'n');
	}
}

void fxEchoCharacter(txMachine* the, char theCharacter)
{
	char c[2];
	c[0] = theCharacter;
	c[1] = 0;
	fxEchoString(the, c);
}

void fxEchoFlags(txMachine* the, txString state, txFlag flag)
{
	fxEcho(the, " flags=\"");
	fxEcho(the, state);
	if (flag & XS_DONT_DELETE_FLAG)
		fxEcho(the, "C");
	else
		fxEcho(the, "c");
	if (flag & XS_DONT_ENUM_FLAG)
		fxEcho(the, "E");
	else
		fxEcho(the, "e");
	if (flag & XS_DONT_SET_FLAG)
		fxEcho(the, "W");
	else
		fxEcho(the, "w");
	if (flag & XS_INSPECTOR_FLAG)
		fxEcho(the, "I");
	else if (flag & XS_MARK_FLAG)
		fxEcho(the, "M");
	else
		fxEcho(the, "_");
	fxEcho(the, "\"");
}

void fxEchoFormat(txMachine* the, txString theFormat, c_va_list theArguments)
{
	char *p, c;

	p = theFormat;
	while ((c = c_read8(p++))) {
		if (c != '%')
			fxEchoCharacter(the, c);
		else {
			if (c_strncmp(p, "c", 1) == 0) {
				fxEchoCharacter(the, c_va_arg(theArguments, int));
				p++;
			}
			else if (c_strncmp(p, "hd", 2) == 0) {
				fxEchoInteger(the, c_va_arg(theArguments, int));
				p += 2;
			}
			else if (c_strncmp(p, "d", 1) == 0) {
				fxEchoInteger(the, c_va_arg(theArguments, int));
				p++;
			}
			else if (c_strncmp(p, "ld", 2) == 0) {
				fxEchoInteger(the, c_va_arg(theArguments, long));
				p += 2;
			}
			else if (c_strncmp(p, "g", 1) == 0) {
				fxEchoNumber(the, c_va_arg(theArguments, double));
				p++;
			}
			else if (c_strncmp(p, "s", 1) == 0) {
				char *s = c_va_arg(theArguments, char *);
				fxEchoString(the, s);
				p++;
			}
			else {
				fxEchoCharacter(the, c);
				p++;
			}
		}
	}
}

void fxEchoFrameName(txMachine* the, txSlot* theFrame)
{
	char buffer[128] = "";
	fxBufferFrameName(the, buffer, sizeof(buffer), theFrame, "");
	fxEcho(the, buffer);
}

void fxEchoFramePathLine(txMachine* the, txSlot* theFrame)
{
	if (theFrame) {
		txSlot* environment = mxFrameToEnvironment(theFrame);
		if (environment->ID != XS_NO_ID)
			fxEchoPathLine(the, fxGetKeyName(the, environment->ID), environment->value.environment.line);
	}
}

void fxEchoInteger(txMachine* the, txInteger theInteger)
{
	char aBuffer[256];

	fxIntegerToString(the->dtoa, theInteger, aBuffer, sizeof(aBuffer));
	fxEcho(the, aBuffer);
}

void fxEchoInstance(txMachine* the, txSlot* theInstance, txInspectorNameList* theList)
{
	txSlot* aParent;
	txSlot* aProperty;
	txSlot* aSlot;
	txInteger anIndex;

#if mxAliasInstance
	if (theInstance->ID) {
		txSlot* aliasInstance = the->aliasArray[theInstance->ID];
		if (aliasInstance)
			theInstance = aliasInstance;
	}
#endif
	aParent = fxGetPrototype(the, theInstance);
	if (aParent)
		fxEchoPropertyInstance(the, theList, "(..)", -1, C_NULL, XS_NO_ID, theInstance->flag & XS_MARK_FLAG, aParent);
	aProperty = theInstance->next;
	if (aProperty && (aProperty->flag & XS_INTERNAL_FLAG) && (aProperty->ID == XS_ARRAY_BEHAVIOR)) {
		fxEchoProperty(the, aProperty, theList, "(array)", -1, C_NULL);
	}
	else if (aProperty && (aProperty->flag & XS_INTERNAL_FLAG)) {
		switch (aProperty->kind) {
		case XS_CALLBACK_KIND:
		case XS_CALLBACK_X_KIND:
		case XS_CODE_KIND:
		case XS_CODE_X_KIND:
			if (aProperty->value.code.closures)
				fxEchoPropertyInstance(the, theList, "(closures)", -1, C_NULL, XS_NO_ID, aProperty->flag & (XS_GET_ONLY | XS_INSPECTOR_FLAG | XS_MARK_FLAG), aProperty->value.code.closures);
			fxEchoProperty(the, aProperty, theList, "(function)", -1, C_NULL);
			aProperty = aProperty->next;
			if ((aProperty->kind == XS_HOME_KIND) && (aProperty->value.home.object))
				fxEchoPropertyInstance(the, theList, "(home)", -1, C_NULL, XS_NO_ID, aProperty->flag, aProperty->value.home.object);
			aProperty = aProperty->next;
			break;
		case XS_ARRAY_BUFFER_KIND:
			fxEchoArrayBuffer(the, theInstance, theList);
			aProperty = aProperty->next;
			fxEchoProperty(the, aProperty, theList, "(buffer)", -1, C_NULL);
			aProperty = aProperty->next;
			break;
		case XS_STRING_KIND:
		case XS_STRING_X_KIND:
			fxEchoProperty(the, aProperty, theList, "(string)", -1, C_NULL);
			aProperty = aProperty->next;
			break;
		case XS_BOOLEAN_KIND:
			fxEchoProperty(the, aProperty, theList, "(boolean)", -1, C_NULL);
			aProperty = aProperty->next;
			break;
		case XS_NUMBER_KIND:
			fxEchoProperty(the, aProperty, theList, "(number)", -1, C_NULL);
			aProperty = aProperty->next;
			break;
		case XS_BIGINT_KIND:
		case XS_BIGINT_X_KIND:
			fxEchoProperty(the, aProperty, theList, "(bigint)", -1, C_NULL);
			aProperty = aProperty->next;
			break;
		case XS_DATA_VIEW_KIND:
			fxEchoProperty(the, aProperty, theList, "(view)", -1, C_NULL);
			aProperty = aProperty->next;
			fxEchoProperty(the, aProperty, theList, "(data)", -1, C_NULL);
			aProperty = aProperty->next;
			break;
		case XS_DATE_KIND:
			fxEchoProperty(the, aProperty, theList, "(date)", -1, C_NULL);
			aProperty = aProperty->next;
			break;
		case XS_REGEXP_KIND:
			fxEchoProperty(the, aProperty, theList, "(regexp)", -1, C_NULL);
			aProperty = aProperty->next;
			break;
		case XS_HOST_KIND:
           	fxEchoProperty(the, aProperty, theList, "(host)", -1, C_NULL);
			if (aProperty->value.host.data)
				fxEchoPropertyHost(the, theList, theInstance, aProperty);
			aProperty = aProperty->next;
			break;
		case XS_GLOBAL_KIND:
			aProperty = aProperty->next;
			break;
		case XS_PROMISE_KIND:
           	fxEchoProperty(the, aProperty, theList, "(promise)", -1, C_NULL);
			aProperty = aProperty->next;
			break;
		case XS_MAP_KIND:
			aProperty = aProperty->next;
			anIndex = 0;
			aSlot = aProperty->value.list.first;
			while (aSlot) {
				if (!(aSlot->flag & XS_DONT_ENUM_FLAG)) {
					fxEchoProperty(the, aSlot, theList, "(", anIndex, ".0)");
					fxEchoProperty(the, aSlot->next, theList, "(", anIndex, ".1)");
				}
				anIndex++;
				aSlot = aSlot->next->next;
			}
			aProperty = aProperty->next;
			break;
		case XS_MODULE_KIND:
			aProperty = aProperty->next;
			fxEchoProperty(the, aProperty, theList, "(export)", -1, C_NULL);
			aProperty = aProperty->next;
			break;
		case XS_PROGRAM_KIND:
			aSlot = aProperty->value.module.realm;
			fxEchoProperty(the, mxRealmGlobal(aSlot), theList, "(globals)", -1, C_NULL);
			fxEchoProperty(the, mxOwnModules(aSlot), theList, "(modules)", -1, C_NULL);
			break;
		case XS_SET_KIND:
			aProperty = aProperty->next;
			anIndex = 0;
			aSlot = aProperty->value.list.first;
			while (aSlot) {
				if (!(aSlot->flag & XS_DONT_ENUM_FLAG))
					fxEchoProperty(the, aSlot, theList, "(", anIndex, ")");
				anIndex++;
				aSlot = aSlot->next;
			}
			aProperty = aProperty->next;
			break;
		case XS_TYPED_ARRAY_KIND:
			fxEchoTypedArray(the, theInstance, theList);
			aProperty = aProperty->next;
			fxEchoProperty(the, aProperty, theList, "(view)", -1, C_NULL);
			aProperty = aProperty->next;
			fxEchoProperty(the, aProperty, theList, "(buffer)", -1, C_NULL);
			aProperty = aProperty->next;
			break;
		case XS_PROXY_KIND:
			if (aProperty->value.proxy.target)
				fxEchoPropertyInstance(the, theList, "(target)", -1, C_NULL, XS_NO_ID, aProperty->flag, aProperty->value.proxy.target);
			if (aProperty->value.proxy.handler)
				fxEchoPropertyInstance(the, theList, "(handler)", -1, C_NULL, XS_NO_ID, aProperty->flag, aProperty->value.proxy.handler);
			aProperty = aProperty->next;
			break;
		}
	}
	while (aProperty) {
		if (aProperty->flag & XS_INTERNAL_FLAG) {
			if (aProperty->kind == XS_ARRAY_KIND) {
				txSlot* item = aProperty->value.array.address;
				txIndex c = fxGetIndexSize(the, aProperty), i;
				if (c > 1024)
					c = 1024;
				for (i = 0; i < c; i++) {
					txIndex index = *((txIndex*)item);
					fxEchoProperty(the, item, theList, "[", index, "]");
					item++;
				}
			}
			else if (aProperty->kind == XS_PRIVATE_KIND) {
				txSlot* instanceInspector = fxToInstanceInspector(the, aProperty);
				char buffer[128] = "(";
				txSlot* check = aProperty->value.private.check;
				txSlot* item = aProperty->value.private.first;
				fxBufferFunctionName(the, &buffer[1], sizeof(buffer) - 1, check, ")");
				fxEcho(the, "<property");
				if (instanceInspector) {
					if (instanceInspector->value.instanceInspector.link)
						fxEchoFlags(the, " ", aProperty->flag);
					else
						fxEchoFlags(the, "-", aProperty->flag);
				}
				else
					fxEchoFlags(the, "+", aProperty->flag);
				fxEcho(the, " name=\"");
				fxEchoString(the, buffer);
				fxEcho(the, "\"");
				if (instanceInspector) {
					if (instanceInspector->value.instanceInspector.link) {
						txInspectorNameLink* link = theList->first;
						fxEcho(the, " value=\"");
						while (link) {
							fxEchoString(the, link->name);
							if (link == instanceInspector->value.instanceInspector.link)
								break;
							fxEcho(the, ".");
							link = link->next;
						}
						fxEcho(the, "\"/>");
					}
					else {
						txInspectorNameLink link;
						link.previous = theList->last;
						link.next = C_NULL;
						link.name = buffer;
						if (theList->first)
							theList->last->next = &link;
						else
							theList->first = &link;
						theList->last = &link;
						instanceInspector->value.instanceInspector.link = &link;
						fxEchoAddress(the, aProperty);
						fxEcho(the, ">");
						while (item) {
							fxEchoProperty(the, item, theList, C_NULL, -1, C_NULL);
							item = item->next;
						}
						fxEcho(the, "</property>");
						instanceInspector->value.instanceInspector.link = C_NULL;
						if (link.previous)
							link.previous->next = C_NULL;
						else
							theList->first = C_NULL;
						theList->last = link.previous;
					}
				}
				else {
					fxEchoAddress(the, aProperty);
					fxEcho(the, "/>");
				}
			}
		}
		else {
			fxEchoProperty(the, aProperty, theList, C_NULL, -1, C_NULL);
		}
		aProperty = aProperty->next;
	}
}

void fxEchoModule(txMachine* the, txSlot* module, txInspectorNameList* list)
{
	txSlot* exports = mxModuleExports(module);
	txSlot* instanceInspector = fxToInstanceInspector(the, module);
	txSlot* slot;
	fxEcho(the, "<node");
	if (instanceInspector)
		fxEchoFlags(the, "-", exports->flag);
	else
		fxEchoFlags(the, "+", exports->flag);
	fxEcho(the, " name=\"");
	slot = mxModuleInternal(module);
	fxEcho(the, fxGetKeyName(the, slot->value.module.id));
	fxEcho(the, "\"");
	fxEchoAddress(the, module);
	if (instanceInspector) {
		fxEcho(the, ">");
		fxEchoInstance(the, fxGetInstance(the, exports), list);
		fxEcho(the, "</node>");
	}
	else
		fxEcho(the, "/>");
}

void fxEchoNumber(txMachine* the, txNumber theNumber)
{
	char aBuffer[256];

	fxNumberToString(the->dtoa, theNumber, aBuffer, sizeof(aBuffer), 0, 0);
	fxEcho(the, aBuffer);
}

void fxEchoPathLine(txMachine* the, txString thePath, txInteger theLine)
{
	if (thePath && theLine) {
		fxEcho(the, " path=\"");
		fxEchoString(the, thePath);
		fxEcho(the, "\"");
		fxEcho(the, " line=\"");
		fxEchoInteger(the, theLine);
		fxEcho(the, "\"");
	}
}

void fxEchoProperty(txMachine* the, txSlot* theProperty, txInspectorNameList* theList, txString thePrefix, txIndex theIndex, txString theSuffix)
{
	txID ID = theProperty->ID;
	txFlag flag = theProperty->flag;
	txSlot* instance;
	if ((theProperty->kind == XS_CLOSURE_KIND) || (theProperty->kind == XS_EXPORT_KIND)) {
		theProperty = theProperty->value.closure;
        if (!theProperty)
            return;
#if mxAliasInstance
		if (theProperty->ID) {
			txSlot* slot = the->aliasArray[theProperty->ID];
			if (slot)
				theProperty = slot;
		}
#endif
	}
	if (theProperty->kind == XS_REFERENCE_KIND) {
 		instance = fxGetInstance(the, theProperty);
		if (instance)
			fxEchoPropertyInstance(the, theList, thePrefix, theIndex, theSuffix, ID, flag, instance);
	}
	else if (theProperty->kind == XS_ACCESSOR_KIND) {
		instance = theProperty->value.accessor.getter;
		if (instance)
			fxEchoPropertyInstance(the, theList, thePrefix, theIndex, theSuffix, ID, flag | XS_GETTER_FLAG, instance);
		instance = theProperty->value.accessor.setter;
		if (instance)
			fxEchoPropertyInstance(the, theList, thePrefix, theIndex, theSuffix, ID, flag | XS_SETTER_FLAG, instance);
	}
	else {
		fxEcho(the, "<property");
		fxEchoFlags(the, " ", flag);
		fxEcho(the, " name=\"");
		if (thePrefix) {
			fxEchoString(the, thePrefix);
			if (theSuffix) {
				fxIndexToString(the, theIndex, the->nameBuffer, sizeof(the->nameBuffer));
				fxEchoString(the, the->nameBuffer);
				fxEchoString(the, theSuffix);
			}
		}
		else {
			fxIDToString(the, ID, the->nameBuffer, sizeof(the->nameBuffer));
			fxEchoString(the, the->nameBuffer);
		}
		fxEcho(the, "\"");
	
		switch (theProperty->kind) {
		case XS_UNDEFINED_KIND:
			fxEcho(the, " value=\"undefined\"/>");
			break;
		case XS_NULL_KIND:
			fxEcho(the, " value=\"null\"/>");
			break;
		case XS_CALLBACK_KIND:
		case XS_CALLBACK_X_KIND:
			fxEcho(the, " value=\"(C code)\"/>");
			break;
		case XS_CODE_KIND:
		case XS_CODE_X_KIND:
			fxEcho(the, " value=\"(XS code)\"/>");
			break;
	#ifdef mxHostFunctionPrimitive
		case XS_HOST_FUNCTION_KIND:
			fxEcho(the, " value=\"(host function)\"/>");
			break;
	#endif
		case XS_ARRAY_KIND:
			fxEcho(the, " value=\"");
			fxEchoInteger(the, theProperty->value.array.length);
			fxEcho(the, " items\"/>");
			break;
		case XS_BUFFER_INFO_KIND:
			fxEcho(the, " value=\"");
			fxEchoInteger(the, theProperty->value.bufferInfo.length);
			if (theProperty->value.bufferInfo.maxLength >= 0) {
				fxEcho(the, " bytes <= ");
				fxEchoInteger(the, theProperty->value.bufferInfo.maxLength);
			}
			fxEcho(the, " bytes\"/>");
			break;
		case XS_STRING_KIND:
		case XS_STRING_X_KIND:
			fxEcho(the, " value=\"'");
			fxEchoString(the, theProperty->value.string);
			fxEcho(the, "'\"/>");
			break;
		case XS_BOOLEAN_KIND:
			fxEcho(the, " value=\"");
			if (theProperty->value.boolean)
				fxEcho(the, "true");
			else
				fxEcho(the, "false");
			fxEcho(the, "\"/>");
			break;
		case XS_INTEGER_KIND:
			fxEcho(the, " value=\"");
			fxEchoInteger(the, theProperty->value.integer);
			fxEcho(the, "\"/>");
			break;
		case XS_NUMBER_KIND:
			fxEcho(the, " value=\"");
			fxEchoNumber(the, theProperty->value.number);
			fxEcho(the, "\"/>");
			break;
		case XS_BIGINT_KIND:
		case XS_BIGINT_X_KIND:
			fxEcho(the, " value=\"");
			fxEchoBigInt(the, &theProperty->value.bigint);
			fxEcho(the, "\"/>");
			break;
		case XS_DATE_KIND:
			fxEcho(the, " value=\"");
			fxEchoNumber(the, theProperty->value.number);
			fxEcho(the, "\"/>");
			break;
		case XS_REGEXP_KIND:
			fxEcho(the, " value=\"\"/>");
			break;
		case XS_HOST_KIND:
			if (theProperty->value.host.data) {
				if (theProperty->flag & XS_HOST_CHUNK_FLAG)
					fxEcho(the, " value=\"XS data\"/>");
				else
					fxEcho(the, " value=\"C data\"/>");
			}
			else
					fxEcho(the, " value=\"NULL\"/>");
			break;
		case XS_PROMISE_KIND:
			switch (theProperty->value.integer) {
			case mxUndefinedStatus: fxEcho(the, " value=\"?\"/>"); break;
			case mxPendingStatus: fxEcho(the, " value=\"pending\"/>"); break;
			case mxFulfilledStatus: fxEcho(the, " value=\"fulfilled\"/>"); break;
			case mxRejectedStatus: fxEcho(the, " value=\"rejected\"/>"); break;
			}
			break;
		case XS_KEY_KIND:
		case XS_KEY_X_KIND:
			fxEcho(the, " value=\"'");
			fxEchoString(the, theProperty->value.key.string);
			fxEcho(the, "'\"/>");
			break;
		case XS_SYMBOL_KIND:
			fxEcho(the, " value=\"Symbol(");
			fxEchoString(the, fxGetKeyString(the, theProperty->value.symbol, C_NULL));
			fxEcho(the, ")\"/>");
			break;
		case XS_DATA_VIEW_KIND:
			fxEcho(the, " value=\"");
			fxEchoInteger(the, theProperty->value.dataView.offset);
			fxEcho(the, ", ");
			fxEchoInteger(the, fxGetDataViewSize(the, theProperty, theProperty->next));
			fxEcho(the, " bytes\"/>");
			break;
		default:
			fxEcho(the, "/>");
			break;
		}
	}
}

void fxEchoPropertyHost(txMachine* the, txInspectorNameList* theList, txSlot* theInstance, txSlot* theHost)
{
	txSlot* instanceInspector = fxToInstanceInspector(the, theInstance);
	if (instanceInspector) {
		txSlot* hostInspectors = &mxHostInspectors;
		txSlot* hostInspector;
		txSlot* cache;
		txSlot* cacheProperty;
		hostInspector = hostInspectors->value.list.first;
		while (hostInspector) {
			if (hostInspector->value.hostInspector.instance == theInstance) {
				break;
			}
			hostInspector = hostInspector->next;
		}
		if (!hostInspector) {
			txSlot* aParent;
			cache = fxNewInstance(the);
			hostInspector = fxNewSlot(the);
			hostInspector->kind = XS_HOST_INSPECTOR_KIND;
			hostInspector->value.hostInspector.cache = cache;
			hostInspector->value.hostInspector.instance = theInstance;
			if (hostInspectors->value.list.first) 
				hostInspectors->value.list.last->next = hostInspector;
			else
				hostInspectors->value.list.first = hostInspector;
			hostInspectors->value.list.last = hostInspector;
			mxPop();
			
			aParent = theInstance;
			while (aParent && (aParent->next->kind == XS_HOST_KIND)) {
				txSlot* aParentProperty = aParent->next;
				while (aParentProperty) {
					if ((aParentProperty->kind == XS_ACCESSOR_KIND) && (aParentProperty->value.accessor.getter)) {
						cacheProperty = mxBehaviorGetProperty(the, cache, aParentProperty->ID, 0, XS_ANY);
						if (!cacheProperty) {
							txSlot* aFunction = aParentProperty->value.accessor.getter;
							if (mxIsFunction(aFunction)) {
								fxBeginHost(the);
								/* THIS */
								mxPushReference(theInstance);
								/* FUNCTION */
								mxPushReference(aFunction);
								mxCall();
								mxRunCount(0);
								cacheProperty = mxBehaviorSetProperty(the, cache, aParentProperty->ID, 0, XS_ANY);
								cacheProperty->flag |= XS_INSPECTOR_FLAG;
								cacheProperty->kind = the->stack->kind;
								cacheProperty->value = the->stack->value;
								mxPop();
								fxEndHost(the);
							}
						}
					}
					aParentProperty = aParentProperty->next;
				}
				aParent = fxGetPrototype(the, aParent);
			}
		}
		cache = hostInspector->value.hostInspector.cache;
		cacheProperty = cache->next;
		while (cacheProperty) {
			if (cacheProperty->ID)
				fxEchoProperty(the, cacheProperty, theList, C_NULL, -1, C_NULL);
			cacheProperty = cacheProperty->next;
		}
	}
}

void fxEchoPropertyInstance(txMachine* the, txInspectorNameList* theList, txString thePrefix, txIndex theIndex, txString theSuffix, txID theID, txFlag theFlag, txSlot* theInstance)
{
	txSlot* instanceInspector = fxToInstanceInspector(the, theInstance);
	char buffer[128];
	txString p = buffer;
	txString q = p + sizeof(buffer);

	if (theFlag & XS_GETTER_FLAG) {
		c_strcpy(p, "get ");
		p += 4;
	}
	else if (theFlag & XS_SETTER_FLAG) {
		c_strcpy(p, "set ");
		p += 4;
	}
	if (thePrefix) {
		c_strcpy(p, thePrefix);
		p += mxStringLength(thePrefix);
		if (theSuffix) {
			fxIndexToString(the, theIndex, p, mxPtrDiff(q - p - 1)); // assume mxStringLength(theSuffix) == 1;
			c_strcat(p, theSuffix);
		}
	}
	else
		fxIDToString(the, theID, p, mxPtrDiff(q - p));

	fxEcho(the, "<property");
	if (instanceInspector) {
		if (instanceInspector->value.instanceInspector.link)
			fxEchoFlags(the, " ", theFlag);
		else
			fxEchoFlags(the, "-", theFlag);
	}
	else
		fxEchoFlags(the, "+", theFlag);
	fxEcho(the, " name=\"");
	fxEchoString(the, buffer);
	fxEcho(the, "\"");
	
	if (instanceInspector) {
		if (instanceInspector->value.instanceInspector.link) {
			txInspectorNameLink* link = theList->first;
			fxEcho(the, " value=\"");
			while (link) {
				fxEchoString(the, link->name);
				if (link == instanceInspector->value.instanceInspector.link)
					break;
				fxEcho(the, ".");
				link = link->next;
			}
			fxEcho(the, "\"/>");
		}
		else {
			txInspectorNameLink link;
			link.previous = theList->last;
			link.next = C_NULL;
			link.name = buffer;
			if (theList->first)
				theList->last->next = &link;
			else
				theList->first = &link;
			theList->last = &link;
			instanceInspector->value.instanceInspector.link = &link;
			
			fxEchoAddress(the, theInstance);
			fxEcho(the, ">");
			fxEchoInstance(the, theInstance, theList);
			fxEcho(the, "</property>");
			
			instanceInspector->value.instanceInspector.link = C_NULL;
			if (link.previous)
				link.previous->next = C_NULL;
			else
				theList->first = C_NULL;
			theList->last = link.previous;
		}
	}
	else {
		fxEchoAddress(the, theInstance);
		fxEcho(the, "/>");
	}
}

void fxEchoStart(txMachine* the)
{
	the->echoOffset = 0;
	fxEcho(the, "\15\12<xsbug>");
}

void fxEchoStop(txMachine* the)
{
	fxEcho(the, "</xsbug>\15\12");
	fxSend(the, 0);
	the->echoOffset = 0;
}

void fxEchoString(txMachine* the, txString theString)
{
	static const txByte gxEscape[256] ICACHE_FLASH_ATTR = {
	/* 0 1 2 3 4 5 6 7 8 9 A B C D E F */
		 0,0,0,0,0,0,0,0,0,0,0,0,0,0,0,0,	/* 0x                    */
		 0,0,0,0,0,0,0,0,0,0,0,0,0,0,0,0,	/* 1x                    */
		 1,1,0,1,1,1,0,1,1,1,1,1,1,1,1,1,	/* 2x   !"#$%&'()*+,-./  */
		 1,1,1,1,1,1,1,1,1,1,1,1,0,1,0,1,	/* 3x  0123456789:;<=>?  */
		 1,1,1,1,1,1,1,1,1,1,1,1,1,1,1,1,	/* 4x  @ABCDEFGHIJKLMNO  */
		 1,1,1,1,1,1,1,1,1,1,1,1,1,1,1,1,	/* 5X  PQRSTUVWXYZ[\]^_  */
		 1,1,1,1,1,1,1,1,1,1,1,1,1,1,1,1,	/* 6x  `abcdefghijklmno  */
		 1,1,1,1,1,1,1,1,1,1,1,1,1,1,1,0, 	/* 7X  pqrstuvwxyz{|}~   */
		 1,1,1,1,1,1,1,1,1,1,1,1,1,1,1,1,	/* 8X                    */
		 1,1,1,1,1,1,1,1,1,1,1,1,1,1,1,1,	/* 9X                    */
		 1,1,1,1,1,1,1,1,1,1,1,1,1,1,1,1,	/* AX                    */
		 1,1,1,1,1,1,1,1,1,1,1,1,1,1,1,1,	/* BX                    */
		 1,1,1,1,1,1,1,1,1,1,1,1,1,1,1,1,	/* CX                    */
		 1,1,1,1,1,1,1,1,1,1,1,1,1,1,1,1,	/* FX                    */
		 1,1,1,1,1,1,1,1,1,1,1,1,1,1,1,1,	/* EX                    */
		 1,1,1,1,1,1,1,1,1,1,1,1,1,1,1,1 	/* FX                    */
	};
	txU1 tmp;
	txU1* src;
	txU1* dst;
	txU1* start;
	txU1* stop;

	src = (txU1*)theString;
	dst = (txU1*)the->echoBuffer + the->echoOffset;
	start = (txU1*)the->echoBuffer;
	stop = (txU1*)the->echoBuffer + sizeof(the->echoBuffer) - 1;
	while ((tmp = c_read8(src))) {
		src++;
		if (dst + 6 > stop) {
			the->echoOffset = mxPtrDiff(dst - start);
			fxSend(the, 1);
			dst = start;
		}
#if mxCESU8
		if (tmp & 0x80) {
			txInteger character;
			src = (txU1*)fxCESU8Decode((txString)src - 1, &character);
			if (character > 128) {
				dst = (txU1*)fxUTF8Encode((txString)dst, character);
				continue;
			}
			tmp = (txU1)character;
		}
#endif
		if (c_read8(gxEscape + tmp))
			*dst++ = tmp;
		else {
			*(dst++) = '&';
			*(dst++) = '#';
			if (tmp >= 100) {
				*(dst++) = '0' + (tmp / 100);
				tmp %= 100;
				*(dst++) = '0' + (tmp / 10);
				tmp %= 10;
				*(dst++) = '0' + tmp;
			}
			else if (tmp >= 10) {
				*(dst++) = '0' + (tmp / 10);
				tmp %= 10;
				*(dst++) = '0' + tmp;
			}
			else {
				*(dst++) = '0' + tmp;
			}
			*(dst++) = ';';
		}
	}
	the->echoOffset = mxPtrDiff(dst - start);
}

void fxEchoTypedArray(txMachine* the, txSlot* theInstance, txInspectorNameList* theList)
{
	txSlot* dispatch = theInstance->next;
	txSlot* view = dispatch->next;
	txSlot* buffer = view->next;
	txU2 shift = dispatch->value.typedArray.dispatch->shift;
	txInteger size = fxGetDataViewSize(the, view, buffer) >> shift;
	fxEcho(the, "<property");
	fxEchoFlags(the, " ", dispatch->flag);
	fxEcho(the, " name=\"(");
	fxIDToString(the, dispatch->value.typedArray.dispatch->constructorID, the->nameBuffer, sizeof(the->nameBuffer));
	fxEchoString(the, the->nameBuffer);
	fxEcho(the, ")\"");
	fxEcho(the, " value=\"");
	fxEchoInteger(the, size);
	fxEcho(the, " items\"/>");
	if (size > 0) {
		txInteger index = 0;
		if (size > 1024)
			size = 1024;
		mxPushUndefined();
		while (index < size) {
			(*dispatch->value.typedArray.dispatch->getter)(the, buffer->value.reference->next, view->value.dataView.offset + (index << shift), the->stack, EndianNative);
			fxEchoProperty(the, the->stack, theList, "[", index, "]");
			index++;
		}
		mxPop();
	}
}

txSlot* fxFindFrame(txMachine* the)
{
	txSlot* frame = the->frame;
	while (frame) {
		if (frame->flag & XS_DEBUG_FLAG)
			break;
		frame = frame->next;
	}
	return frame;
}

txSlot* fxFindRealm(txMachine* the)
{
	txSlot* frame = fxFindFrame(the);
	txSlot* realm = C_NULL;
	if (frame && (!(frame->flag & XS_C_FLAG))) {
		txSlot* function = frame + 3;
		if (mxIsReference(function)) {
            txSlot* instance = function->value.reference;
            txSlot* home = mxFunctionInstanceHome(instance);
			txSlot* module = home->value.home.module;
            if (module)
                realm = mxModuleInstanceInternal(module)->value.module.realm;
		}
	}
	if (!realm)
		realm = mxModuleInstanceInternal(mxProgram.value.reference)->value.module.realm;
	return realm;
}

void fxGo(txMachine* the)
{
	txSlot* aSlot = the->frame;
	while (aSlot) {
		aSlot->flag &= ~(XS_STEP_INTO_FLAG | XS_STEP_OVER_FLAG);
		aSlot = aSlot->next;
	}
}

void fxIndexToString(txMachine* the, txIndex theIndex, txString theBuffer, txSize theSize)
{
	c_snprintf(theBuffer, theSize, "%u", theIndex);
}

void fxListFrames(txMachine* the)
{
	txSlot* aFrame;

	fxEcho(the, "<frames>");
	aFrame = the->frame;
	while (aFrame) {
		fxEcho(the, "<frame");
		fxEcho(the, " name=\"");
		fxEchoFrameName(the, aFrame);
		fxEcho(the, "\"");
		fxEchoAddress(the, aFrame);
		fxEchoFramePathLine(the, aFrame);
		fxEcho(the, "/>");
		aFrame = aFrame->next;
	}
	fxEcho(the, "</frames>");
}

void fxListGlobal(txMachine* the)
{
	txInspectorNameList aList = { C_NULL, C_NULL };
	txSlot* realm = fxFindRealm(the);
	txSlot* global = mxRealmGlobal(realm)->value.reference;
	txSlot* slot = fxGetPrototype(the, global);
	fxEcho(the, "<global>");
	if (slot != mxObjectPrototype.value.reference) {
		fxEchoPropertyInstance(the, &aList, "(..)", -1, C_NULL, XS_NO_ID, global->flag & XS_MARK_FLAG, slot);
	}
	slot = global->next;
	while (slot->flag & XS_INTERNAL_FLAG) {
		slot = slot->next;
	}
	while (slot) {
		fxEchoProperty(the, slot, &aList, C_NULL, -1, C_NULL);
		slot = slot->next;
	}
	global = mxRealmClosures(realm)->value.reference;
	slot = global->next;
	while (slot) {
		fxEchoProperty(the, slot, &aList, C_NULL, -1, C_NULL);
		slot = slot->next;
	}
	fxEcho(the, "</global>");
}

void fxListLocal(txMachine* the)
{
	txInspectorNameList aList = { C_NULL, C_NULL };
	txSlot* frame = fxFindFrame(the);
	txSlot* scope = C_NULL;
	if (!frame) // @@
		return;
	fxEcho(the, "<local");
	fxEcho(the, " name=\"");
	fxEchoFrameName(the, frame);
	fxEcho(the, "\"");
	fxEchoAddress(the, frame);
	fxEchoFramePathLine(the, frame);
	fxEcho(the, ">");
	fxEchoProperty(the, frame + 1, &aList, "(return)", -1, C_NULL);
	fxEchoProperty(the, frame + 2, &aList, "new.target", -1, C_NULL);
	fxEchoProperty(the, frame + 3, &aList, "(function)", -1, C_NULL);
	fxEchoProperty(the, frame + 4, &aList, "this", -1, C_NULL);
	if (frame == the->frame)
		scope = the->scope;
	else {
		txSlot* current = the->frame;
		while (current->next != frame)
			current = current->next;
		if (current)
			scope = current->value.frame.scope;
	}
	if (frame->flag & XS_C_FLAG) {
		txInteger aCount, anIndex;
		aCount = (frame - 1)->value.integer;
		for (anIndex = 0; anIndex < aCount; anIndex++) {
			fxEchoProperty(the, (frame - 2 - anIndex), &aList, "arg(", anIndex, ")");
		}
		if (scope) {
			aCount = scope->value.environment.variable.count;
			for (anIndex = 0; anIndex < aCount; anIndex++) {
				fxEchoProperty(the, (scope - 1 - anIndex), &aList, "var(", anIndex, ")");
			}
		}
	}
	else {
		if (scope) {
			txSlot* aSlot = mxFrameToEnvironment(frame);
			txID id;
			while (aSlot > scope) {
				aSlot--;
				id = aSlot->ID;
				if ((0 < id) && (id < the->keyCount)) {
					txSlot* key;
					if (id < the->keyOffset)
						key = the->keyArrayHost[id];
					else
						key = the->keyArray[id - the->keyOffset];
					if (key) {
						txKind kind = mxGetKeySlotKind(key);
						if ((kind == XS_KEY_KIND) || (kind == XS_KEY_X_KIND)) {
							 if (key->value.key.string[0] != '#')
								fxEchoProperty(the, aSlot, &aList, C_NULL, -1, C_NULL);
						}
						else
							fxEchoProperty(the, aSlot, &aList, C_NULL, -1, C_NULL);
					}
				}
			}
		}
	}
	fxEcho(the, "</local>");
}

void fxListModules(txMachine* the)
{
	txInspectorNameList aList = { C_NULL, C_NULL };
	txSlot* realm = fxFindRealm(the);
	txSlot* moduleMap = mxModuleMap(realm);
	txSlot* instance = fxGetInstance(the, moduleMap);
	txSlot* instanceInspector = fxToInstanceInspector(the, instance);
	txSlot* modules = mxOwnModules(realm)->value.reference;
	txSlot* module;
	fxEcho(the, "<grammar>");
	if (instance->next) {
		fxEcho(the, "<node");
		if (instanceInspector)
			fxEchoFlags(the, "-", moduleMap->flag);
		else
			fxEchoFlags(the, "+", moduleMap->flag);
		fxEcho(the, " name=\"(map)\"");
		fxEchoAddress(the, instance);
		if (instanceInspector) {
			fxEcho(the, ">");
			fxEchoInstance(the, instance, &aList);
			fxEcho(the, "</node>");
		}
		else
			fxEcho(the, "/>");
	}
	module = modules->next;
	while (module) {
        if (mxIsReference(module))
            fxEchoModule(the, module, &aList);
		module = module->next;
	}
	modules = modules->value.instance.prototype;
	if (modules) {
		module = modules->next;
		while (module) {
			if (mxIsReference(module))
				fxEchoModule(the, module, &aList);
			module = module->next;
		}
	}
	fxEcho(the, "</grammar>");
}

void fxLogin(txMachine* the)
{
	if (!fxIsConnected(the)) {
		fxConnect(the);
		if (!fxIsConnected(the))
			return;
	}
	fxEchoStart(the);
	fxEcho(the, "<login name=\"");
	if (the->name)
		fxEchoString(the, the->name);
	else
		fxEchoString(the, "xslib");
	fxEcho(the, "\" value=\"");
	fxEcho(the, "XS");
	fxEcho(the, "\"/>");
	fxEchoStop(the);
	if (the->sharedMachine) {
		fxToggle(the, the->sharedMachine->stackTop[-1 - mxGlobalStackIndex].value.reference);
		fxToggle(the, the->sharedMachine->stackTop[-1 - mxCompartmentGlobalStackIndex].value.reference);
	}
	fxDebugCommand(the);
}

void fxLogout(txMachine* the)
{
	if (!fxIsConnected(the))
		return;
	fxStopProfiling(the, C_NULL);
	fxDisconnect(the);
}

void fxSelect(txMachine* the, txSlot* slot)
{
	txSlot* frame = the->frame;
	while (frame) {
		if (frame == slot)
			frame->flag |= XS_DEBUG_FLAG;
		else
			frame->flag &= ~XS_DEBUG_FLAG;
		frame = frame->next;
	}
}

void fxSetBreakpoint(txMachine* the, txString thePath, txInteger theLine)
{
	txID path;
	txSlot* breakpoint;

	if (!thePath)
		return;
	if (!c_strcmp(thePath, "exceptions")) {
		the->breakOnExceptionsFlag = 1;
		return;
	}	
	if (!c_strcmp(thePath, "start")) {
		the->breakOnStartFlag = 1;
		return;
	}	
	if ((theLine <= 0) || (0x00007FFF < theLine))
		return;
	path = fxNewNameC(the, thePath);
	if (!path)
		return;
	breakpoint = mxBreakpoints.value.list.first;
	while (breakpoint)	{
		if ((breakpoint->ID == path) && (breakpoint->value.integer == theLine))
			return;
		breakpoint = breakpoint->next;
	}
	breakpoint = fxNewSlot(the);
	breakpoint->next = mxBreakpoints.value.list.first;
	breakpoint->ID = path;
	breakpoint->kind = XS_INTEGER_KIND;
	breakpoint->value.integer = theLine;
	mxBreakpoints.value.list.first = breakpoint;
}

void fxStep(txMachine* the)
{
	txSlot* aSlot = the->frame;
	if (aSlot) {
		while (aSlot) {
			aSlot->flag &= ~XS_STEP_INTO_FLAG;
			aSlot->flag |= XS_STEP_OVER_FLAG;
			aSlot = aSlot->next;
		}
	}
	else {
		the->breakOnStartFlag = 1;
	}
}

void fxStepInside(txMachine* the)
{
	txSlot* aSlot = the->frame;
	while (aSlot) {
		aSlot->flag |= XS_STEP_INTO_FLAG | XS_STEP_OVER_FLAG;
		aSlot = aSlot->next;
	}
}

void fxStepOutside(txMachine* the)
{
	txSlot* aSlot = the->frame;
	if (aSlot) {
		aSlot->flag &= ~(XS_STEP_INTO_FLAG | XS_STEP_OVER_FLAG);
		aSlot = aSlot->next;
		while (aSlot) {
			aSlot->flag &= ~XS_STEP_INTO_FLAG;
			aSlot->flag |= XS_STEP_OVER_FLAG;
			aSlot = aSlot->next;
		}
	}
}

txSlot* fxToInstanceInspector(txMachine* the, txSlot* slot)
{
	txSlot* instanceInspector = mxInstanceInspectors.value.list.first;
	while (instanceInspector) {
		if (instanceInspector->value.instanceInspector.slot == slot)
			return instanceInspector;
		if (instanceInspector->value.instanceInspector.slot > slot)
			break;
		instanceInspector = instanceInspector->next;
	}
	return C_NULL;
}

void fxToggle(txMachine* the, txSlot* slot)
{
	txSlot** instanceInspectorAddress = &(mxInstanceInspectors.value.list.first);
	txSlot* instanceInspector;
	while ((instanceInspector = *instanceInspectorAddress)) {
		if (instanceInspector->value.instanceInspector.slot == slot) {
			*instanceInspectorAddress = instanceInspector->next;
			return;
		}
		if (instanceInspector->value.instanceInspector.slot > slot)
			break;
		instanceInspectorAddress = &(instanceInspector->next);
	}
	instanceInspector = fxNewSlot(the);
	instanceInspector->next = *instanceInspectorAddress;
	instanceInspector->kind = XS_INSTANCE_INSPECTOR_KIND;
	instanceInspector->value.instanceInspector.slot = slot;
	instanceInspector->value.instanceInspector.link = C_NULL;
	*instanceInspectorAddress = instanceInspector;
}

#endif

void fxBubble(txMachine* the, txInteger flags, void* message, txInteger length, txString conversation)
{
#ifdef mxDebug
	if (fxIsConnected(the)) {
		txString path = C_NULL;
		txInteger line = 0;
		txSlot* frame = the->frame;
		while (frame && !path) {
			txSlot* environment = mxFrameToEnvironment(frame);
			if (environment->ID != XS_NO_ID) {
				path = fxGetKeyName(the, environment->ID);
				line = environment->value.environment.line;
			}
			frame = frame->next;
		}
		fxEchoStart(the);
		fxEcho(the, "<bubble name=\"");
		if (conversation)
			fxEchoString(the, conversation);
		fxEcho(the, "\" value=\"");
		fxEchoInteger(the, flags);
		fxEcho(the, "\"");
		fxEchoPathLine(the, path, line);
		fxEcho(the, ">");
		if (flags & XS_BUBBLE_BINARY) {
			txU1* bytes = message;
			txInteger byteLength = length;
			while (byteLength) {
				txU1 byte = c_read8(bytes);
				fxEchoCharacter(the, gxHexaDigits[(byte & 0xF0) >> 4]);
				fxEchoCharacter(the, gxHexaDigits[(byte & 0x0F)]);	
				bytes++;
				byteLength--;
			}
		}
		else
			fxEchoString(the, message);
		fxEcho(the, "</bubble>");
		fxEchoStop(the);
	}
#elif defined(mxInstrument)
	if (!(flags & XS_BUBBLE_BINARY)) {
		if (conversation)
			fxReport(the, "%s: %s\n", conversation, message);
		else
			fxReport(the, "%s\n", message);
	}
#endif
}

void fxFileEvalString(txMachine* the, txString string, txString tag)
{
	#ifdef mxDebug
	if (fxIsConnected(the)) {
		fxEchoStart(the);
		fxEcho(the, "<eval path=\"");
		fxEchoString(the, tag);
		fxEcho(the, "\"");
		fxEcho(the, ">");
		fxEchoString(the, string);
		fxEcho(the, "</eval>");
		fxEchoStop(the);
	}
#endif
}

void fxReport(txMachine* the, txString theFormat, ...)
{
	c_va_list arguments;

	c_va_start(arguments, theFormat);
	fxVReport(the, theFormat, arguments);
	c_va_end(arguments);
#ifndef mxNoConsole
	c_va_start(arguments, theFormat);
	c_vprintf(theFormat, arguments);
	c_va_end(arguments);
#endif
}

void fxReportException(txMachine* the, txString thePath, txInteger theLine, txString theFormat, ...)
{
	c_va_list arguments;

	c_va_start(arguments, theFormat);
	fxVReportException(the, thePath, theLine, theFormat, arguments);
	c_va_end(arguments);
#ifndef mxNoConsole
	if (thePath && theLine)
#if mxWindows
		printf("%s(%d): exception: ", thePath, (int)theLine);
#else
		c_printf("%s:%d: exception: ", thePath, (int)theLine);
#endif
	else
		c_printf("# exception: ");
	c_va_start(arguments, theFormat);
	c_vprintf(theFormat, arguments);
	c_va_end(arguments);
	c_printf("!\n");
#endif
}

void fxReportError(txMachine* the, txString thePath, txInteger theLine, txString theFormat, ...)
{
	c_va_list arguments;

	c_va_start(arguments, theFormat);
	fxVReportError(the, thePath, theLine, theFormat, arguments);
	c_va_end(arguments);
#ifndef mxNoConsole
	if (thePath && theLine)
#if mxWindows
		printf("%s(%d): error: ", thePath, (int)theLine);
#else
		c_printf("%s:%d: error: ", thePath, (int)theLine);
#endif
	else
		c_printf("# error: ");
	c_va_start(arguments, theFormat);
	c_vprintf(theFormat, arguments);
	c_va_end(arguments);
	c_printf("!\n");
#endif
}

void fxReportWarning(txMachine* the, txString thePath, txInteger theLine, txString theFormat, ...)
{
	c_va_list arguments;

	c_va_start(arguments, theFormat);
	fxVReportWarning(the, thePath, theLine, theFormat, arguments);
	c_va_end(arguments);
#ifndef mxNoConsole
	if (thePath && theLine)
#if mxWindows
		printf("%s(%d): warning: ", thePath, (int)theLine);
#else
		c_printf("%s:%d: warning: ", thePath, (int)theLine);
#endif
	else
		c_printf("# warning: ");
	c_va_start(arguments, theFormat);
	c_vprintf(theFormat, arguments);
	c_va_end(arguments);
	c_printf("!\n");
#endif
}

txID fxGenerateProfileID(void* console)
{
	txMachine* the = console;
	txID id = the->profileID;
	the->profileID++;
	return id;
}

void fxGenerateTag(void* console, txString buffer, txInteger bufferSize, txString path)
{
	txMachine* the = console;
	if (path)
		c_snprintf(buffer, bufferSize, "#%d@%s", the->tag, path);
	else
		c_snprintf(buffer, bufferSize, "#%d", the->tag);
	the->tag++;
}

void fxVReport(void* console, txString theFormat, c_va_list theArguments)
{
#ifdef mxDebug
	txMachine* the = console;
	if (fxIsConnected(the)) {
		fxEchoStart(the);
		fxEcho(the, "<log>");
		fxEchoFormat(the, theFormat, theArguments);
		fxEcho(the, "</log>");
		fxEchoStop(the);
	}
#endif
#if defined(DEBUG_EFM)
	memmove(_lastDebugStrBuffer, _debugStrBuffer, 256);
	vsprintf(_debugStrBuffer, theFormat, theArguments);
	_debugStrBuffer[255] = '\0';
#endif
}

void fxVReportException(void* console, txString thePath, txInteger theLine, txString theFormat, c_va_list theArguments)
{
#ifdef mxDebug
	txMachine* the = console;
	if (fxIsConnected(the)) {
		fxEchoStart(the);
		fxEcho(the, "<log");
		fxEchoPathLine(the, thePath, theLine);
		fxEcho(the, "># Exception: ");
		fxEchoFormat(the, theFormat, theArguments);
		fxEcho(the, "!\n</log>");
		fxEchoStop(the);
	}
#endif
#if defined(DEBUG_EFM)
	if (thePath && theLine)
		sprintf(_debugStrBuffer, "%s:%d: exception: ", thePath, (int)theLine);
	else
		sprintf(_debugStrBuffer, "# exception: ");
	memmove(_lastDebugStrBuffer, _debugStrBuffer, 256);
	vsprintf(_debugStrBuffer, theFormat, theArguments);
	_debugStrBuffer[255] = '\0';
#endif
}

void fxVReportError(void* console, txString thePath, txInteger theLine, txString theFormat, c_va_list theArguments)
{
#ifdef mxDebug
	txMachine* the = console;
	if (fxIsConnected(the)) {
		fxEchoStart(the);
		fxEcho(the, "<log");
		fxEchoPathLine(the, thePath, theLine);
		fxEcho(the, "># Error: ");
		fxEchoFormat(the, theFormat, theArguments);
		fxEcho(the, "!\n</log>");
		fxEchoStop(the);
	}
#endif
#if defined(DEBUG_EFM)
	if (thePath && theLine)
		sprintf(_debugStrBuffer, "%s:%d: error: ", thePath, (int)theLine);
	else
		sprintf(_debugStrBuffer, "# error: ");
	vsprintf(_debugStrBuffer, theFormat, theArguments);
	_debugStrBuffer[255] = '\0';
#endif
}

void fxVReportWarning(void* console, txString thePath, txInteger theLine, txString theFormat, c_va_list theArguments)
{
#ifdef mxDebug
	txMachine* the = console;
	if (fxIsConnected(the)) {
		fxEchoStart(the);
		fxEcho(the, "<log");
		fxEchoPathLine(the, thePath, theLine);
		fxEcho(the, "># Warning: ");
		fxEchoFormat(the, theFormat, theArguments);
		fxEcho(the, "!\n</log>");
		fxEchoStop(the);
	}
#endif
#if defined(DEBUG_EFM)
	if (thePath && theLine)
		sprintf(_debugStrBuffer, "%s:%d: warning: ", thePath, (int)theLine);
	else
		sprintf(_debugStrBuffer, "# warning: ");
	vsprintf(_debugStrBuffer, theFormat, theArguments);
	_debugStrBuffer[255] = '\0';
#endif
}

#ifdef mxInstrument	
<<<<<<< HEAD
#define xsInstrumentCount 11
#if kCPUESP32C6
#define ICACHE_XS6STRING_ATTR
#endif
=======
#define xsInstrumentCount 12
>>>>>>> b0c41554
static char* const xsInstrumentNames[xsInstrumentCount] ICACHE_XS6STRING_ATTR = {
	"Chunk used",
	"Chunk available",
	"Slot used",
	"Slot available",
	"Stack used",
	"Stack available",
	"Garbage collections",
	"Keys used",
	"Modules loaded",
	"Parser used",
	"Floating Point",
	"Promises settled"
};
static char* const xsInstrumentUnits[xsInstrumentCount] ICACHE_XS6STRING_ATTR = {
	" / ",
	" bytes",
	" / ",
	" bytes",
	" / ",
	" bytes",
	" times",
	" keys",
	" modules",
	" bytes",
	" operations",
	" promises",
};

void fxDescribeInstrumentation(txMachine* the, txInteger count, txString* names, txString* units)
{
	txInteger i, j = 0;
#ifdef mxDebug
	if (fxIsConnected(the)) {
		fxEchoStart(the);
		fxEcho(the, "<instruments>");
		for (i = 0; i < count; i++, j++) {
			fxEcho(the, "<instrument name=\"");
			fxEchoString(the, names[i]);
			fxEcho(the, "\" value=\"");
			fxEchoString(the, units[i]);
			fxEcho(the, "\"/>");
		}
		for (i = 0; i < xsInstrumentCount; i++, j++) {
			fxEcho(the, "<instrument name=\"");
			fxEchoString(the, (txString) xsInstrumentNames[i]);
			fxEcho(the, "\" value=\"");
			fxEchoString(the, (txString) xsInstrumentUnits[i]);
			fxEcho(the, "\"/>");
		}
		fxEcho(the, "</instruments>");
		fxEchoStop(the);
		//fxReceive(the);
		return;
	}
#endif
#ifndef mxNoConsole
	j = 0;
	c_printf("instruments key: ");
	for (i = 0; i < count; i++, j++) {
		if (j)
			c_printf(",");
		c_printf("%s", names[i]);
	}
	for (i = 0; i < xsInstrumentCount; i++, j++) {
		if (j)
			c_printf(",");
		c_printf("%s", xsInstrumentNames[i]);
	}
	c_printf("\n");
#endif
}

void fxSampleInstrumentation(txMachine* the, txInteger count, txInteger* values)
{
	txInteger xsInstrumentValues[xsInstrumentCount];
	xsInstrumentValues[0] = the->currentChunksSize;
	xsInstrumentValues[1] = the->maximumChunksSize;
	xsInstrumentValues[2] = the->currentHeapCount * sizeof(txSlot);
	xsInstrumentValues[3] = the->maximumHeapCount * sizeof(txSlot);
	xsInstrumentValues[4] = (mxPtrDiff(the->stackTop - the->stackPeak)) * sizeof(txSlot);
	xsInstrumentValues[5] = (mxPtrDiff(the->stackTop - the->stackBottom)) * sizeof(txSlot);
	xsInstrumentValues[6] = the->garbageCollectionCount;
	xsInstrumentValues[7] = the->keyIndex - the->keyOffset - the->keyholeCount;
	xsInstrumentValues[8] = the->loadedModulesCount;
	xsInstrumentValues[9] = the->peakParserSize;
	xsInstrumentValues[10] = the->floatingPointOps;
	xsInstrumentValues[11] = the->promisesSettledCount;

	txInteger i, j = 0;
#ifdef mxDebug
	if (fxIsConnected(the)) {
		fxEchoStart(the);
		fxEcho(the, "<samples>");
		for (i = 0; i < count; i++, j++) {
			if (j)
				fxEcho(the, ",");
			fxEchoInteger(the, values[i]);
		}
		for (i = 0; i < xsInstrumentCount; i++, j++) {
			if (j)
				fxEcho(the, ",");
			fxEchoInteger(the, xsInstrumentValues[i]);
		}
		fxEcho(the, "</samples>");
		fxEchoStop(the);
		return;
	}
#endif
#ifndef mxNoConsole
	j = 0;
	c_printf("instruments: ");
	for (i = 0; i < count; i++, j++) {
		if (j)
			c_printf(",");
		c_printf("%d", values[i]);
	}
	for (i = 0; i < xsInstrumentCount; i++, j++) {
		if (j)
			c_printf(",");
		c_printf("%d", xsInstrumentValues[i]);
	}
	c_printf("\n");
#endif
}

#if defined(modMicrosecondsInstrumentation) || defined(modMicroseconds)
	typedef txU4 txMicroseconds;
#else
	typedef txU8 txMicroseconds;
#endif

#define mxProfilerSampleCount 8

typedef struct sxProfiler txProfiler;
struct sxProfiler {
	txMicroseconds when;
	txMicroseconds former;
//	txMicroseconds start;
	txMicroseconds stop;
	txU4 interval;
	txSize recordCount;
	txByte* records;
	txSize sampleIndex;
	txSize sampleSize;
	txID* samples;
	txU4 deltas[mxProfilerSampleCount];
};

static void fxEchoUnsigned(txMachine* the, txUnsigned value, txInteger radix);
static txID fxFrameToProfilerID(txMachine* the, txSlot* frame);
static txMicroseconds fxGetMicroSeconds();
static void fxSendProfilerRecord(txMachine* the, txSlot* frame, txID id, txSlot* code);
static void fxSendProfilerSamples(txMachine* the, txProfiler* profiler);
static void fxSendProfilerTime(txMachine* the, txString name, txMicroseconds when);

void fxCheckProfiler(txMachine* the, txSlot* frame)
{
	txProfiler* profiler = the->profiler;
	if (!profiler)
		return;
	txMicroseconds when = profiler->when;
	txMicroseconds time = fxGetMicroSeconds();
	if (when <= time) {
		txSize sampleIndex = profiler->sampleIndex;
		txSize sampleSize = profiler->sampleSize;
		txID* samples = profiler->samples + (sampleIndex * sampleSize);
		txU4 interval = profiler->interval;
		profiler->deltas[sampleIndex] = (txU4)(time - profiler->former);
		profiler->former = time;
		profiler->when = time + interval - (time % interval);
		if (!frame) {
			frame = the->frame;
			if (frame)
				*samples++ = 1;
		}
		while (frame) {
			txID id = fxFrameToProfilerID(the, frame);
			if (id)
				*samples++ = id;
			frame = frame->next;
		}
		*samples++ = 0;
		sampleIndex++;
		if (sampleIndex == mxProfilerSampleCount) {
			fxSendProfilerSamples(the, profiler);
			sampleIndex = 0;
		}
		profiler->sampleIndex = sampleIndex;
	}
}

void fxCreateProfiler(txMachine* the)
{
	txProfiler* profiler = the->profiler = c_malloc(sizeof(txProfiler));
	if (profiler == C_NULL)
		fxAbort(the, XS_NOT_ENOUGH_MEMORY_EXIT);
	profiler->interval = 1250;
	profiler->former = fxGetMicroSeconds();
	profiler->when = profiler->former + profiler->interval;
	
	profiler->recordCount = 128;
	profiler->records = c_calloc(1, profiler->recordCount);
	if (profiler->records == C_NULL)
		fxAbort(the, XS_NOT_ENOUGH_MEMORY_EXIT);

	profiler->sampleIndex = 0;
	profiler->sampleSize = (the->stackTop - the->stackBottom) >> 3;
	profiler->samples = (txID*)c_malloc((size_t)(mxProfilerSampleCount * profiler->sampleSize * sizeof(txID)));
	if (profiler->samples == C_NULL)
		fxAbort(the, XS_NOT_ENOUGH_MEMORY_EXIT);

	fxSendProfilerTime(the, "start", profiler->former);
	fxSendProfilerRecord(the, C_NULL, 0, C_NULL);
	fxSendProfilerRecord(the, C_NULL, 1, C_NULL);
	profiler->records[0] = 0x03;
}

void fxDeleteProfiler(txMachine* the, void* stream)
{
	txProfiler* profiler = the->profiler;
	fxSendProfilerTime(the, "stop", fxGetMicroSeconds());
	c_free(profiler->samples);
	c_free(profiler->records);
	c_free(profiler);
	the->profiler = C_NULL;
}

#ifdef mxDebug
void fxEchoUnsigned(txMachine* the, txUnsigned value, txInteger radix)
{
	char buffer[256];
	char *p = &buffer[sizeof(buffer) - 1];
	*p-- = 0;
	do {
		*p-- = c_read8(gxHexaDigits + (value % radix));
		value /= radix;
	} while (value);
	fxEcho(the, p + 1);
}
#endif

txID fxFrameToProfilerID(txMachine* the, txSlot* frame)
{
	txProfiler* profiler = the->profiler;
	txSlot* function = frame + 3;
	txSlot* code = C_NULL;
	txID id = XS_NO_ID;
	if (function->kind == XS_REFERENCE_KIND) {
		function = function->value.reference;
		if (mxIsFunction(function)) {
			code = mxFunctionInstanceCode(function);
			id = mxFunctionInstanceHome(function)->ID;
		}
	}
#ifdef mxHostFunctionPrimitive
	else if (function->kind == XS_HOST_FUNCTION_KIND)
		id = function->value.hostFunction.profileID;
#endif
	if (id != XS_NO_ID) {		
		txInteger recordIndex = id >> 3;
		txInteger recordMask = 1 << (id & 0x07);
		txInteger recordCount = profiler->recordCount;
		if (recordIndex >= recordCount) {
			while (recordIndex >= recordCount)
				recordCount += 128;
			profiler->records = c_realloc(profiler->records, recordCount);
			if (profiler->records == C_NULL)
				fxAbort(the, XS_NOT_ENOUGH_MEMORY_EXIT);
			c_memset(profiler->records + profiler->recordCount, 0, (recordCount - profiler->recordCount));
			profiler->recordCount = recordCount;
		}
		else if (profiler->records[recordIndex] & recordMask)
			return id;
		profiler->records[recordIndex] |= recordMask;
		fxSendProfilerRecord(the, frame, id, code);
		return id;
	}
	return 0;
}

txMicroseconds fxGetMicroSeconds()
{
#if defined(modMicrosecondsInstrumentation)
	return modMicrosecondsInstrumentation();
#elif defined(modMicroseconds)
	return modMicroseconds();
#else
	c_timeval tv;
	c_gettimeofday(&tv, NULL);
	return (tv.tv_sec * 1000000ULL) + tv.tv_usec;
#endif
}

void fxResumeProfiler(txMachine* the)
{
	txProfiler* profiler = the->profiler;
	if (!profiler)
		return;
	txMicroseconds delta = fxGetMicroSeconds();
	fxSendProfilerTime(the, "resume", delta);
	delta -= profiler->stop;
	profiler->when += delta;
	profiler->former += delta;
}

void fxSendProfilerRecord(txMachine* the, txSlot* frame, txID id, txSlot* code)
{
#ifdef mxDebug
	if (fxIsConnected(the)) {
		fxEchoStart(the);
		if (id == 0) {
			fxEcho(the, "<pr name=\"(host)\" value=\"0\"");
		}
		else if (id == 1) {
			fxEcho(the, "<pr name=\"(gc)\" value=\"1\"");
		}
		else {
			fxEcho(the, "<pr name=\"");
			fxEchoFrameName(the, frame);
			fxEcho(the, "\" value=\"");
			fxEchoInteger(the, id);
			fxEcho(the, "\"");
		}
		if (code) {
			if ((code->kind == XS_CODE_KIND) || (code->kind == XS_CODE_X_KIND)) {
				txByte* p = code->value.code.address + 2;
				if (*p == XS_CODE_FILE) {
					txID file;
					txS2 line;
					p++;
					mxDecodeID(p, file);
					p++;
					mxDecode2(p, line);
					fxEchoPathLine(the, fxGetKeyName(the, file), line);
				}
			}
		}
		fxEcho(the, "/>");
		fxEchoStop(the);
	}
#endif
}

void fxSendProfilerSamples(txMachine* the, txProfiler* profiler)
{
#ifdef mxDebug
	if (fxIsConnected(the)) {
		txID* samples = profiler->samples;
		txSize sampleSize = profiler->sampleSize;
		txSize sampleIndex = 0;
		txID* ids;
		txID id;
		fxEchoStart(the);
		fxEcho(the, "<ps>");
		for (;;) {
			fxEchoUnsigned(the, profiler->deltas[sampleIndex], 36);
			ids = samples;
			while ((id = *ids++)) {
				fxEcho(the, ",");
				fxEchoUnsigned(the, id, 36);
			}
			sampleIndex++;
			if (sampleIndex < mxProfilerSampleCount) 
				fxEcho(the, ",0.");
			else {
				fxEcho(the, ",0</ps>");
				break;
			}
			samples += sampleSize;
		}
		fxEchoStop(the);
	}
#endif
}

void fxSendProfilerTime(txMachine* the, txString name, txMicroseconds when)
{
#ifdef mxDebug
	if (fxIsConnected(the)) {
		int shift;
		fxEchoStart(the);
		fxEcho(the, "<pt name=\"");
		fxEchoString(the, name);
		fxEcho(the, "\" value=\"@");
		shift = (8 * sizeof(when)) - 4;
		while (shift >= 0) {
			fxEchoCharacter(the, c_read8(gxHexaDigits + ((when >> shift) & 0x0F)));
			shift -= 4;
		}
		fxEcho(the, "\"/>");
		fxEchoStop(the);
	}
#endif
}

void fxSuspendProfiler(txMachine* the)
{
	txProfiler* profiler = the->profiler;
	if (!profiler)
		return;
	profiler->stop = fxGetMicroSeconds();
	fxSendProfilerTime(the, "suspend", profiler->stop);
}

#endif /* mxInstrument */<|MERGE_RESOLUTION|>--- conflicted
+++ resolved
@@ -2370,14 +2370,10 @@
 }
 
 #ifdef mxInstrument	
-<<<<<<< HEAD
-#define xsInstrumentCount 11
 #if kCPUESP32C6
 #define ICACHE_XS6STRING_ATTR
 #endif
-=======
 #define xsInstrumentCount 12
->>>>>>> b0c41554
 static char* const xsInstrumentNames[xsInstrumentCount] ICACHE_XS6STRING_ATTR = {
 	"Chunk used",
 	"Chunk available",
