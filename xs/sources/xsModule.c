--- conflicted
+++ resolved
@@ -1436,21 +1436,6 @@
 	txSlot* module;
 	txID status;
 	txSlot* slot;
-<<<<<<< HEAD
-	mxTry(the) {
-		fxToString(the, stack);
-		moduleID = fxResolveSpecifier(the, realm, moduleID, stack);
-		module = fxGetModule(the, realm, moduleID);
-		if (!module) {
-			module = mxBehaviorSetProperty(the, mxOwnModules(realm)->value.reference, moduleID, 0, XS_OWN);
-			fxMapModule(the, realm, moduleID, module);
-		}
-		status = mxModuleStatus(module);
-		if ((status == XS_MODULE_STATUS_NEW) || (status == XS_MODULE_STATUS_LOADED)) {
-			queue = fxNewInstance(the);
-		
-=======
-	
 	fxToString(the, stack);
 	moduleID = fxResolveSpecifier(the, realm, moduleID, stack);
 	module = fxGetModule(the, realm, moduleID);
@@ -1459,10 +1444,9 @@
 		fxMapModule(the, realm, moduleID, module);
 	}
 	status = mxModuleStatus(module);
-	if (status == XS_MODULE_STATUS_NEW) {
+	if ((status == XS_MODULE_STATUS_NEW) || (status == XS_MODULE_STATUS_LOADED)) {
 		txSlot* queue = fxNewInstance(the);
 		mxTry(the) {
->>>>>>> 1305d7c5
 			stack->kind = module->kind;
 			stack->value = module->value;
 
