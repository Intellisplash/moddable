/*
 * Copyright (c) 2016-2017  Moddable Tech, Inc.
 *
 *   This file is part of the Moddable SDK Runtime.
 * 
 *   The Moddable SDK Runtime is free software: you can redistribute it and/or modify
 *   it under the terms of the GNU Lesser General Public License as published by
 *   the Free Software Foundation, either version 3 of the License, or
 *   (at your option) any later version.
 * 
 *   The Moddable SDK Runtime is distributed in the hope that it will be useful,
 *   but WITHOUT ANY WARRANTY; without even the implied warranty of
 *   MERCHANTABILITY or FITNESS FOR A PARTICULAR PURPOSE.  See the
 *   GNU Lesser General Public License for more details.
 * 
 *   You should have received a copy of the GNU Lesser General Public License
 *   along with the Moddable SDK Runtime.  If not, see <http://www.gnu.org/licenses/>.
 *
 * This file incorporates work covered by the following copyright and  
 * permission notice:  
 *
 *       Copyright (C) 2010-2016 Marvell International Ltd.
 *       Copyright (C) 2002-2010 Kinoma, Inc.
 *
 *       Licensed under the Apache License, Version 2.0 (the "License");
 *       you may not use this file except in compliance with the License.
 *       You may obtain a copy of the License at
 *
 *        http://www.apache.org/licenses/LICENSE-2.0
 *
 *       Unless required by applicable law or agreed to in writing, software
 *       distributed under the License is distributed on an "AS IS" BASIS,
 *       WITHOUT WARRANTIES OR CONDITIONS OF ANY KIND, either express or implied.
 *       See the License for the specific language governing permissions and
 *       limitations under the License.
 */

#define _GNU_SOURCE
#include "xsCommon.h"
#ifndef mxUseDefaultCStackLimit
	#define mxUseDefaultCStackLimit 1
#endif

const txString gxCodeNames[XS_CODE_COUNT] = {
	"",
	/* XS_CODE_ADD */ "add",
	/* XS_CODE_ARGUMENT */ "argument",
	/* XS_CODE_ARGUMENTS */ "arguments",
	/* XS_CODE_ARGUMENTS_SLOPPY */ "arguments_sloppy",
	/* XS_CODE_ARGUMENTS_STRICT */ "arguments_strict",
	/* XS_CODE_ARRAY */ "array",
	/* XS_CODE_ASYNC_FUNCTION */ "async_function",
	/* XS_CODE_ASYNC_GENERATOR_FUNCTION */ "async_generator_function",
	/* XS_CODE_AT */ "at",
	/* XS_CODE_AWAIT */ "await",
	/* XS_CODE_BEGIN_SLOPPY */ "begin_sloppy",
	/* XS_CODE_BEGIN_STRICT */ "begin_strict",
	/* XS_CODE_BEGIN_STRICT_BASE */ "begin_strict_base",
	/* XS_CODE_BEGIN_STRICT_DERIVED */ "begin_strict_derived",
	/* XS_CODE_BEGIN_STRICT_FIELD */ "begin_strict_field",
	/* XS_CODE_BIGINT_1 */ "bigint",
	/* XS_CODE_BIGINT_2 */ "bigint_2",
	/* XS_CODE_BIT_AND */ "bit_and",
	/* XS_CODE_BIT_NOT */ "bit_not",
	/* XS_CODE_BIT_OR */ "bit_or",
	/* XS_CODE_BIT_XOR */ "bit_xor",
	/* XS_CODE_BRANCH_1 */ "branch",
	/* XS_CODE_BRANCH_2 */ "branch_2",
	/* XS_CODE_BRANCH_4 */ "branch_4",
	/* XS_CODE_BRANCH_CHAIN_1 */ "branch_chain",
	/* XS_CODE_BRANCH_CHAIN_2 */ "branch_chain_2",
	/* XS_CODE_BRANCH_CHAIN_4 */ "branch_chain_4",
	/* XS_CODE_BRANCH_COALESCE_1 */ "branch_coalesce",
	/* XS_CODE_BRANCH_COALESCE_2 */ "branch_coalesce_2",
	/* XS_CODE_BRANCH_COALESCE_4 */ "branch_coalesce_4",
	/* XS_CODE_BRANCH_ELSE_1 */ "branch_else",
	/* XS_CODE_BRANCH_ELSE_2 */ "branch_else_2",
	/* XS_CODE_BRANCH_ELSE_4 */ "branch_else_4",
	/* XS_CODE_BRANCH_IF_1 */ "branch_if",
	/* XS_CODE_BRANCH_IF_2 */ "branch_if_2",
	/* XS_CODE_BRANCH_IF_4 */ "branch_if_4",
	/* XS_CODE_BRANCH_STATUS_1 */ "branch_status",
	/* XS_CODE_BRANCH_STATUS_2 */ "branch_status_2",
	/* XS_CODE_BRANCH_STATUS_4 */ "branch_status_4",
	/* XS_CODE_CALL */ "call",
	/* XS_CODE_CATCH_1 */ "catch",
	/* XS_CODE_CATCH_2 */ "catch_2",
	/* XS_CODE_CATCH_4 */ "catch_4",
	/* XS_CODE_CHECK_INSTANCE */ "check_instance",
	/* XS_CODE_CLASS */ "class",
	/* XS_CODE_CODE_1 */ "code",
	/* XS_CODE_CODE_2 */ "code_2",
	/* XS_CODE_CODE_4 */ "code_4",
	/* XS_CODE_CODE_ARCHIVE_1 */ "code_archive",
	/* XS_CODE_CODE_ARCHIVE_2 */ "code_archive_2",
	/* XS_CODE_CODE_ARCHIVE_4 */ "code_archive_4",
	/* XS_CODE_CONST_CLOSURE_1 */ "const_closure",
	/* XS_CODE_CONST_CLOSURE_2 */ "const_closure_2",
	/* XS_CODE_CONST_LOCAL_1 */ "const_local",
	/* XS_CODE_CONST_LOCAL_2 */ "const_local_2",
	/* XS_CODE_CONSTRUCTOR_FUNCTION */ "constructor_function",
	/* XS_CODE_COPY_OBJECT */ "copy_object",
	/* XS_CODE_CURRENT */ "current",
	/* XS_CODE_DEBUGGER */ "debugger",
	/* XS_CODE_DECREMENT */ "decrement",
	/* XS_CODE_DELETE_PROPERTY */ "delete_property",
	/* XS_CODE_DELETE_PROPERTY_AT */ "delete_property_at",
	/* XS_CODE_DELETE_SUPER */ "delete_super",
	/* XS_CODE_DELETE_SUPER_AT */ "delete_super_at",
	/* XS_CODE_DIVIDE */ "divide",
	/* XS_CODE_DUB */ "dub",
	/* XS_CODE_DUB_AT */ "dub_at",
	/* XS_CODE_END */ "end",
	/* XS_CODE_END_ARROW */ "end_arrow",
	/* XS_CODE_END_BASE */ "end_base",
	/* XS_CODE_END_DERIVED */ "end_derived",
	/* XS_CODE_ENVIRONMENT */ "environment",
	/* XS_CODE_EQUAL */ "equal",
	/* XS_CODE_EVAL */ "eval",
	/* XS_CODE_EVAL_ENVIRONMENT */ "eval_environment",
	/* XS_CODE_EVAL_PRIVATE */ "eval_private",
	/* XS_CODE_EVAL_REFERENCE */ "eval_reference",
	/* XS_CODE_EVAL_TAIL */ "eval_tail",
	/* XS_CODE_EXCEPTION */ "exception",
	/* XS_CODE_EXPONENTIATION */ "exponentiation",
	/* XS_CODE_EXTEND */ "extend",
	/* XS_CODE_FALSE */ "false",
	/* XS_CODE_FILE */ "file",
	/* XS_CODE_FOR_AWAIT_OF */ "for_await_of",
	/* XS_CODE_FOR_IN */ "for_in",
	/* XS_CODE_FOR_OF */ "for_of",
	/* XS_CODE_FUNCTION */ "function",
	/* XS_CODE_FUNCTION_ENVIRONMENT */ "function_environment",
	/* XS_CODE_GENERATOR_FUNCTION */ "generator",
	/* XS_CODE_GET_CLOSURE_1 */ "get_closure",
	/* XS_CODE_GET_CLOSURE_2 */ "get_closure_2",
	/* XS_CODE_GET_LOCAL_1 */ "get_local",
	/* XS_CODE_GET_LOCAL_2 */ "get_local_2",
	/* XS_CODE_GET_PRIVATE_1 */ "get_private",
	/* XS_CODE_GET_PRIVATE_2 */ "get_private_2",
	/* XS_CODE_GET_PROPERTY */ "get_property",
	/* XS_CODE_GET_PROPERTY_AT */ "get_property_at",
	/* XS_CODE_GET_RESULT */ "get_result",
	/* XS_CODE_GET_SUPER */ "get_super",
	/* XS_CODE_GET_SUPER_AT */ "get_super_at",
	/* XS_CODE_GET_THIS */ "get_this",
	/* XS_CODE_GET_THIS_VARIABLE */ "get_this_variable",
	/* XS_CODE_GET_VARIABLE */ "get_variable",
	/* XS_CODE_GLOBAL */ "global",
	/* XS_CODE_HOST */ "host",
	/* XS_CODE_IMPORT */ "import",
	/* XS_CODE_IMPORT_META */ "import.meta",
	/* XS_CODE_IN */ "in",
	/* XS_CODE_INCREMENT */ "increment",
	/* XS_CODE_INSTANCEOF */ "instanceof",
	/* XS_CODE_INSTANTIATE */ "instantiate",
	/* XS_CODE_INTEGER_1 */ "integer",
	/* XS_CODE_INTEGER_2 */ "integer_2",
	/* XS_CODE_INTEGER_4 */ "integer_4",
	/* XS_CODE_LEFT_SHIFT */ "left_shift",
	/* XS_CODE_LESS */ "less",
	/* XS_CODE_LESS_EQUAL */ "less_equal",
	/* XS_CODE_LET_CLOSURE_1 */ "let_closure",
	/* XS_CODE_LET_CLOSURE_2 */ "let_closure_2",
	/* XS_CODE_LET_LOCAL_1 */ "let_local",
	/* XS_CODE_LET_LOCAL_2 */ "let_local_2",
	/* XS_CODE_LINE */ "line",
	/* XS_CODE_MINUS */ "minus",
	/* XS_CODE_MODULE */ "module",
	/* XS_CODE_MODULO */ "modulo",
	/* XS_CODE_MORE */ "more",
	/* XS_CODE_MORE_EQUAL */ "more_equal",
	/* XS_CODE_MULTIPLY */ "multiply",
	/* XS_CODE_NAME */ "name",
	/* XS_CODE_NEW */ "new",
	/* XS_CODE_NEW_CLOSURE */ "new_closure",
	/* XS_CODE_NEW_LOCAL */ "new_local",
	/* XS_CODE_NEW_PRIVATE_1 */ "new_private",
	/* XS_CODE_NEW_PRIVATE_2 */ "new_private_2",
	/* XS_CODE_NEW_PROPERTY */ "new_property",
	/* XS_CODE_NEW_PROPERTY_AT */ "new_property_at",
	/* XS_CODE_NEW_TEMPORARY */ "new_temporary",
	/* XS_CODE_NOT */ "not",
	/* XS_CODE_NOT_EQUAL */ "not_equal",
	/* XS_CODE_NULL */ "null",
	/* XS_CODE_NUMBER */ "number",
	/* XS_CODE_OBJECT */ "object",
	/* XS_CODE_PLUS */ "plus",
	/* XS_CODE_POP */ "pop",
	/* XS_CODE_PROGRAM_ENVIRONMENT */ "program_environment",
	/* XS_CODE_PROGRAM_REFERENCE */ "program_reference",
	/* XS_CODE_PULL_CLOSURE_1 */ "pull_closure",
	/* XS_CODE_PULL_CLOSURE_2 */ "pull_closure_2",
	/* XS_CODE_PULL_LOCAL_1 */ "pull_local",
	/* XS_CODE_PULL_LOCAL_2 */ "pull_local_2",
	/* XS_CODE_REFRESH_CLOSURE_1 */ "refresh_closure",
	/* XS_CODE_REFRESH_CLOSURE_2 */ "refresh_closure_2",
	/* XS_CODE_REFRESH_LOCAL_1 */ "refresh_local",
	/* XS_CODE_REFRESH_LOCAL_2 */ "refresh_local_2",
	/* XS_CODE_REGEXP */ "regexp",
	/* XS_CODE_RESERVE_1 */ "reserve",
	/* XS_CODE_RESERVE_2 */ "reserve_2",
	/* XS_CODE_RESET_CLOSURE_1 */ "reset_closure",
	/* XS_CODE_RESET_CLOSURE_2 */ "reset_closure_2",
	/* XS_CODE_RESET_LOCAL_1 */ "reset_local",
	/* XS_CODE_RESET_LOCAL_2 */ "reset_local_2",
	/* XS_CODE_RETHROW */ "rethrow",
	/* XS_CODE_RETRIEVE_1 */ "retrieve",
	/* XS_CODE_RETRIEVE_2 */ "retrieve_2",
	/* XS_CODE_RETRIEVE_TARGET */ "retrieve_target",
	/* XS_CODE_RETRIEVE_THIS */ "retrieve_this",
	/* XS_CODE_RETURN */ "return",
	/* XS_CODE_RUN */ "run",
	/* XS_CODE_RUN_1 */ "run_1",
	/* XS_CODE_RUN_2 */ "run_2",
	/* XS_CODE_RUN_4 */ "run_4",
	/* XS_CODE_RUN_TAIL */ "run_tail",
	/* XS_CODE_RUN_TAIL_1 */ "run_tail_1",
	/* XS_CODE_RUN_TAIL_2 */ "run_tail_2",
	/* XS_CODE_RUN_TAIL_4 */ "run_tail_4",
	/* XS_CODE_SET_CLOSURE_1 */ "set_closure",
	/* XS_CODE_SET_CLOSURE_2 */ "set_closure_2",
	/* XS_CODE_SET_HOME */ "set_home",
	/* XS_CODE_SET_LOCAL_1 */ "set_local",
	/* XS_CODE_SET_LOCAL_2 */ "set_local_2",
	/* XS_CODE_SET_PRIVATE_1 */ "set_private",
	/* XS_CODE_SET_PRIVATE_2 */ "set_private_2",
	/* XS_CODE_SET_PROPERTY */ "set_property",
	/* XS_CODE_SET_PROPERTY_AT */ "set_property_at",
	/* XS_CODE_SET_RESULT */ "set_result",
	/* XS_CODE_SET_SUPER */ "set_super",
	/* XS_CODE_SET_SUPER_AT */ "set_super_at",
	/* XS_CODE_SET_THIS */ "set_this",
	/* XS_CODE_SET_VARIABLE */ "set_variable",
	/* XS_CODE_SIGNED_RIGHT_SHIFT */ "signed_right_shift",
	/* XS_CODE_START_ASYNC */ "start_async",
	/* XS_CODE_START_ASYNC_GENERATOR */ "start_async_generator",
	/* XS_CODE_START_GENERATOR */ "start_generator",
	/* XS_CODE_STORE_1 */ "store_1",
	/* XS_CODE_STORE_2 */ "store_2",
	/* XS_CODE_STORE_ARROW */ "store_arrow",
	/* XS_CODE_STRICT_EQUAL */ "strict_equal",
	/* XS_CODE_STRICT_NOT_EQUAL */ "strict_not_equal",
	/* XS_CODE_STRING_1 */ "string",
	/* XS_CODE_STRING_2 */ "string_2",
	/* XS_CODE_STRING_4 */ "string_4",
	/* XS_CODE_STRING_ARCHIVE_1 */ "string_archive",
	/* XS_CODE_STRING_ARCHIVE_2 */ "string_archive_2",
	/* XS_CODE_STRING_ARCHIVE_4 */ "string_archive_4",
	/* XS_CODE_SUBTRACT */ "subtract",
	/* XS_CODE_SUPER */ "super",
	/* XS_CODE_SWAP */ "swap",
	/* XS_CODE_SYMBOL */ "symbol",
	/* XS_CODE_TARGET */ "target",
	/* XS_CODE_TEMPLATE */ "template",
	/* XS_CODE_TEMPLATE_CACHE */ "template_cache",
	/* XS_CODE_THIS */ "this",
	/* XS_CODE_THROW */ "throw",
	/* XS_CODE_THROW_STATUS */ "throw_status",
	/* XS_CODE_TO_INSTANCE */ "to_instance",
	/* XS_CODE_TO_NUMERIC */ "to_numeric",
	/* XS_CODE_TO_STRING */ "to_string",
	/* XS_CODE_TRANSFER */ "transfer",
	/* XS_CODE_TRUE */ "true",
	/* XS_CODE_TYPEOF */ "typeof",
	/* XS_CODE_UNCATCH */ "uncatch",
	/* XS_CODE_UNDEFINED */ "undefined",
	/* XS_CODE_UNSIGNED_RIGHT_SHIFT */ "unsigned_right_shift",
	/* XS_CODE_UNWIND_1 */ "unwind",
	/* XS_CODE_UNWIND_2 */ "unwind_2",
	/* XS_CODE_VAR_CLOSURE_1 */ "var_closure_1",
	/* XS_CODE_VAR_CLOSURE_2 */ "var_closure_2",
	/* XS_CODE_VAR_LOCAL_1 */ "var_local_1",
	/* XS_CODE_VAR_LOCAL_2 */ "var_local_2",
	/* XS_CODE_VOID */ "void",
	/* XS_CODE_WITH */ "with",
	/* XS_CODE_WITHOUT */ "without",
	/* XS_CODE_YIELD */ "yield"
};

const txS1 gxCodeSizes[XS_CODE_COUNT] ICACHE_FLASH_ATTR = {
	0 /* XS_NO_CODE */,
	1 /* XS_CODE_ADD */,
	2 /* XS_CODE_ARGUMENT */,
	2 /* XS_CODE_ARGUMENTS */,
	2 /* XS_CODE_ARGUMENTS_SLOPPY */,
	2 /* XS_CODE_ARGUMENTS_STRICT */,
	1 /* XS_CODE_ARRAY */,
	0 /* XS_CODE_ASYNC_FUNCTION */,
	0 /* XS_CODE_ASYNC_GENERATOR_FUNCTION */,
	1 /* XS_CODE_AT */,
	1 /* XS_CODE_AWAIT */,
	2 /* XS_CODE_BEGIN_SLOPPY */,
	2 /* XS_CODE_BEGIN_STRICT */,
	2 /* XS_CODE_BEGIN_STRICT_BASE */,
	2 /* XS_CODE_BEGIN_STRICT_DERIVED */,
	2 /* XS_CODE_BEGIN_STRICT_FIELD */,
	-1 /* XS_CODE_BIGINT_1 */,
	-2 /* XS_CODE_BIGINT_2 */,
	1 /* XS_CODE_BIT_AND */,
	1 /* XS_CODE_BIT_NOT */,
	1 /* XS_CODE_BIT_OR */,
	1 /* XS_CODE_BIT_XOR */,
	2 /* XS_CODE_BRANCH_1 */,
	3 /* XS_CODE_BRANCH_2 */,
	5 /* XS_CODE_BRANCH_4 */,
	2 /* XS_CODE_BRANCH_CHAIN_1 */,
	3 /* XS_CODE_BRANCH_CHAIN_2 */,
	5 /* XS_CODE_BRANCH_CHAIN_4 */,
	2 /* XS_CODE_BRANCH_COALESCE_1 */,
	3 /* XS_CODE_BRANCH_COALESCE_2 */,
	5 /* XS_CODE_BRANCH_COALESCE_4 */,
	2 /* XS_CODE_BRANCH_ELSE_1 */,
	3 /* XS_CODE_BRANCH_ELSE_2 */,
	5 /* XS_CODE_BRANCH_ELSE_4 */,
	2 /* XS_CODE_BRANCH_IF_1 */,
	3 /* XS_CODE_BRANCH_IF_2 */,
	5 /* XS_CODE_BRANCH_IF_4 */,
	2 /* XS_CODE_BRANCH_STATUS_1 */,
	3 /* XS_CODE_BRANCH_STATUS_2 */,
	5 /* XS_CODE_BRANCH_STATUS_4 */,
	1 /* XS_CODE_CALL */,
	2 /* XS_CODE_CATCH_1 */,
	3 /* XS_CODE_CATCH_2 */,
	5 /* XS_CODE_CATCH_4 */,
	1 /* XS_CODE_CLASS */,
	1 /* XS_CODE_CHECK_INSTANCE */,
	2 /* XS_CODE_CODE_1 */,
	3 /* XS_CODE_CODE_2 */,
	5 /* XS_CODE_CODE_4 */,
	2 /* XS_CODE_CODE_ARCHIVE_1 */,
	3 /* XS_CODE_CODE_ARCHIVE_2 */,
	5 /* XS_CODE_CODE_ARCHIVE_4 */,
	2 /* XS_CODE_CONST_CLOSURE_1 */,
	3 /* XS_CODE_CONST_CLOSURE_2 */,
	2 /* XS_CODE_CONST_LOCAL_1 */,
	3 /* XS_CODE_CONST_LOCAL_2 */,
	0 /* XS_CODE_CONSTRUCTOR_FUNCTION */,
	1 /* XS_CODE_COPY_OBJECT */,
	1 /* XS_CODE_CURRENT */,
	1 /* XS_CODE_DEBUGGER */,
	1 /* XS_CODE_DECREMENT */,
	0 /* XS_CODE_DELETE_PROPERTY */,
	1 /* XS_CODE_DELETE_PROPERTY_AT */,
	0 /* XS_CODE_DELETE_SUPER */,
	1 /* XS_CODE_DELETE_SUPER_AT */,
	1 /* XS_CODE_DIVIDE */,
	1 /* XS_CODE_DUB */,
	1 /* XS_CODE_DUB_AT */,
	1 /* XS_CODE_END */,
	1 /* XS_CODE_END_ARROW */,
	1 /* XS_CODE_END_BASE */,
	1 /* XS_CODE_END_DERIVED */,
	1 /* XS_CODE_ENVIRONMENT */,
	1 /* XS_CODE_EQUAL */,
	1 /* XS_CODE_EVAL */,
	1 /* XS_CODE_EVAL_ENVIRONMENT */,
	0 /* XS_CODE_EVAL_PRIVATE */,
	0 /* XS_CODE_EVAL_REFERENCE */,
	1 /* XS_CODE_EVAL_TAIL */,
	1 /* XS_CODE_EXCEPTION */,
	1 /* XS_CODE_EXPONENTIATION */,
	1 /* XS_CODE_EXTEND */,
	1 /* XS_CODE_FALSE */,
	0 /* XS_CODE_FILE */,
	1 /* XS_CODE_FOR_AWAIT_OF */,
	1 /* XS_CODE_FOR_IN */,
	1 /* XS_CODE_FOR_OF */,
	0 /* XS_CODE_FUNCTION */,
	1 /* XS_CODE_FUNCTION_ENVIRONMENT */,
	0 /* XS_CODE_GENERATOR_FUNCTION */,
	2 /* XS_CODE_GET_CLOSURE_1 */,
	3 /* XS_CODE_GET_CLOSURE_2 */,
	2 /* XS_CODE_GET_LOCAL_1 */,
	3 /* XS_CODE_GET_LOCAL_2 */,
	2 /* XS_CODE_GET_PRIVATE_1 */,
	3 /* XS_CODE_GET_PRIVATE_2 */,
	0 /* XS_CODE_GET_PROPERTY */,
	1 /* XS_CODE_GET_PROPERTY_AT */,
	1 /* XS_CODE_GET_RESULT */,
	0 /* XS_CODE_GET_SUPER */,
	1 /* XS_CODE_GET_SUPER_AT */,
	1 /* XS_CODE_GET_THIS */,
	0 /* XS_CODE_GET_THIS_VARIABLE */,
	0 /* XS_CODE_GET_VARIABLE */,
	1 /* XS_CODE_GLOBAL */,
	3 /* XS_CODE_HOST */,
	1 /* XS_CODE_IMPORT */,
	1 /* XS_CODE_IMPORT_META */,
	1 /* XS_CODE_IN */,
	1 /* XS_CODE_INCREMENT */,
	1 /* XS_CODE_INSTANCEOF */,
	1 /* XS_CODE_INSTANTIATE */,
	2 /* XS_CODE_INTEGER_1 */,
	3 /* XS_CODE_INTEGER_2 */,
	5 /* XS_CODE_INTEGER_4 */,
	1 /* XS_CODE_LEFT_SHIFT */,
	1 /* XS_CODE_LESS */,
	1 /* XS_CODE_LESS_EQUAL */,
	2 /* XS_CODE_LET_CLOSURE_1 */,
	3 /* XS_CODE_LET_CLOSURE_2 */,
	2 /* XS_CODE_LET_LOCAL_1 */,
	3 /* XS_CODE_LET_LOCAL_2 */,
	3 /* XS_CODE_LINE */,
	1 /* XS_CODE_MINUS */,
	1 /* XS_CODE_MODULE */,
	1 /* XS_CODE_MODULO */,
	1 /* XS_CODE_MORE */,
	1 /* XS_CODE_MORE_EQUAL */,
	1 /* XS_CODE_MULTIPLY */,
	0 /* XS_CODE_NAME */,
	1 /* XS_CODE_NEW */,
	0 /* XS_CODE_NEW_CLOSURE */,
	0 /* XS_CODE_NEW_LOCAL */,
	2 /* XS_CODE_NEW_PRIVATE_1 */,
	3 /* XS_CODE_NEW_PRIVATE_2 */,
	0 /* XS_CODE_NEW_PROPERTY */,
	1 /* XS_CODE_NEW_PROPERTY_AT */,
	1 /* XS_CODE_NEW_TEMPORARY */,
	1 /* XS_CODE_NOT */,
	1 /* XS_CODE_NOT_EQUAL */,
	1 /* XS_CODE_NULL */,
	9 /* XS_CODE_NUMBER */,
	1 /* XS_CODE_OBJECT */,
	1 /* XS_CODE_PLUS */,
	1 /* XS_CODE_POP */,
	1 /* XS_CODE_PROGRAM_ENVIRONMENT */,
	0 /* XS_CODE_PROGRAM_REFERENCE */,
	2 /* XS_CODE_PULL_CLOSURE_1 */,
	3 /* XS_CODE_PULL_CLOSURE_2 */,
	2 /* XS_CODE_PULL_LOCAL_1 */,
	3 /* XS_CODE_PULL_LOCAL_2 */,
	2 /* XS_CODE_REFRESH_CLOSURE_1 */,
	3 /* XS_CODE_REFRESH_CLOSURE_2 */,
	2 /* XS_CODE_REFRESH_LOCAL_1 */,
	3 /* XS_CODE_REFRESH_LOCAL_2 */,
	1 /* XS_CODE_REGEXP */,
	2 /* XS_CODE_RESERVE_1 */,
	3 /* XS_CODE_RESERVE_2 */,
	2 /* XS_CODE_RESET_CLOSURE_1 */,
	3 /* XS_CODE_RESET_CLOSURE_2 */,
	2 /* XS_CODE_RESET_LOCAL_1 */,
	3 /* XS_CODE_RESET_LOCAL_2 */,
	1 /* XS_CODE_RETHROW */,
	2 /* XS_CODE_RETRIEVE_1 */,
	3 /* XS_CODE_RETRIEVE_2 */,
	1 /* XS_CODE_RETRIEVE_TARGET */,
	1 /* XS_CODE_RETRIEVE_THIS */,
	1 /* XS_CODE_RETURN */,
	1 /* XS_CODE_RUN */,
	2 /* XS_CODE_RUN_1 */,
	3 /* XS_CODE_RUN_2 */,
	5 /* XS_CODE_RUN_4 */,
	1 /* XS_CODE_RUN_TAIL */,
	2 /* XS_CODE_RUN_TAIL_1 */,
	3 /* XS_CODE_RUN_TAIL_2 */,
	5 /* XS_CODE_RUN_TAIL_4 */,
	2 /* XS_CODE_SET_CLOSURE_1 */,
	3 /* XS_CODE_SET_CLOSURE_2 */,
	1 /* XS_CODE_SET_HOME */,
	2 /* XS_CODE_SET_LOCAL_1 */,
	3 /* XS_CODE_SET_LOCAL_2 */,
	2 /* XS_CODE_SET_PRIVATE_1 */,
	3 /* XS_CODE_SET_PRIVATE_2 */,
	0 /* XS_CODE_SET_PROPERTY */,
	1 /* XS_CODE_SET_PROPERTY_AT */,
	1 /* XS_CODE_SET_RESULT */,
	0 /* XS_CODE_SET_SUPER */,
	1 /* XS_CODE_SET_SUPER_AT */,
	1 /* XS_CODE_SET_THIS */,
	0 /* XS_CODE_SET_VARIABLE */,
	1 /* XS_CODE_SIGNED_RIGHT_SHIFT */,
	1 /* XS_CODE_START_ASYNC */,
	1 /* XS_CODE_START_ASYNC_GENERATOR */,
	1 /* XS_CODE_START_GENERATOR */,
	2 /* XS_CODE_STORE_1 */,
	3 /* XS_CODE_STORE_2 */,
	1 /* XS_CODE_STORE_ARROW */,
	1 /* XS_CODE_STRICT_EQUAL */,
	1 /* XS_CODE_STRICT_NOT_EQUAL */,
	-1 /* XS_CODE_STRING_1 */,
	-2 /* XS_CODE_STRING_2 */,
	-4 /* XS_CODE_STRING_4 */,
	-1 /* XS_CODE_STRING_ARCHIVE_1 */,
	-2 /* XS_CODE_STRING_ARCHIVE_2 */,
	-4 /* XS_CODE_STRING_ARCHIVE_2 */,
	1 /* XS_CODE_SUBTRACT */,
	1 /* XS_CODE_SUPER */,
	1 /* XS_CODE_SWAP */,
	0 /* XS_CODE_SYMBOL */,
	1 /* XS_CODE_TARGET */,
	1 /* XS_CODE_TEMPLATE */,
	1 /* XS_CODE_TEMPLATE_CACHE */,
	1 /* XS_CODE_THIS */,
	1 /* XS_CODE_THROW */,
	1 /* XS_CODE_THROW_STATUS */,
	1 /* XS_CODE_TO_INSTANCE */,
	1 /* XS_CODE_TO_NUMERIC */,
	1 /* XS_CODE_TO_STRING */,
	1 /* XS_CODE_TRANSFER */,
	1 /* XS_CODE_TRUE */,
	1 /* XS_CODE_TYPEOF */,
	1 /* XS_CODE_UNCATCH */,
	1 /* XS_CODE_UNDEFINED */,
	1 /* XS_CODE_UNSIGNED_RIGHT_SHIFT */,
	2 /* XS_CODE_UNWIND_1 */,
	3 /* XS_CODE_UNWIND_2 */,
	2 /* XS_CODE_VAR_CLOSURE_1 */,
	3 /* XS_CODE_VAR_CLOSURE_2 */,
	2 /* XS_CODE_VAR_LOCAL_1 */,
	3 /* XS_CODE_VAR_LOCAL_2 */,
	1 /* XS_CODE_VOID */,
	1 /* XS_CODE_WITH */,
	1 /* XS_CODE_WITHOUT */,
	1 /* XS_CODE_YIELD */
};

#if mxUseDefaultCStackLimit

<<<<<<< HEAD
#if mxWindows
ULONG GetCurrentThreadStackLimits_Win7( _Out_ PULONG_PTR LowLimit, _Out_ PULONG_PTR HighLimit )
{
    static void (WINAPI* GetCurrentThreadStackLimits)(PULONG_PTR , PULONG_PTR);

    if (!GetCurrentThreadStackLimits)
    {
        *(void**)&GetCurrentThreadStackLimits = GetProcAddress(GetModuleHandle(L"kernel32"), "GetCurrentThreadStackLimits");

        if (!GetCurrentThreadStackLimits)
        {
            NT_TIB* tib = (NT_TIB*)NtCurrentTeb();
            *HighLimit = (ULONG_PTR)tib->StackBase;

            MEMORY_BASIC_INFORMATION mbi;
            if (VirtualQuery(tib->StackLimit, &mbi, sizeof(mbi)))
            {
                *LowLimit = (ULONG_PTR)mbi.AllocationBase;
                return 0;
            }

            return GetLastError();
        }
    }

    GetCurrentThreadStackLimits(LowLimit, HighLimit);
    return 0;
}
=======
#ifndef mxASANStackMargin
	#define mxASANStackMargin 0
>>>>>>> e5040e69
#endif

char* fxCStackLimit()
{
	#if mxWindows
		ULONG_PTR low, high;
<<<<<<< HEAD
		GetCurrentThreadStackLimits_Win7(&low, &high);
		return (char*)low + (32 * 1024);
=======
		GetCurrentThreadStackLimits(&low, &high);
		return (char*)low + (16 * 1024) + mxASANStackMargin;
>>>>>>> e5040e69
	#elif mxMacOSX
		pthread_t self = pthread_self();
    	void* stackAddr = pthread_get_stackaddr_np(self);
   		size_t stackSize = pthread_get_stacksize_np(self);
		return (char*)stackAddr - stackSize + (16 * 1024) + mxASANStackMargin;
	#elif mxLinux
		pthread_attr_t attrs;
		if (pthread_getattr_np(pthread_self(), &attrs) == 0) {
    		void* stackAddr;
   			size_t stackSize;
			if (pthread_attr_getstack(&attrs, &stackAddr, &stackSize) == 0) {
				return (char*)stackAddr + (16 * 1024) + mxASANStackMargin;
			}
		}
		return C_NULL;
	#else
		return C_NULL;
	#endif
}

#endif

void fxDeleteScript(txScript* script)
{
	if (script) {
		if (script->symbolsBuffer)
			c_free(script->symbolsBuffer);
		if (script->hostsBuffer)
			c_free(script->hostsBuffer);
		if (script->codeBuffer)
			c_free(script->codeBuffer);
		c_free(script);
	}
}


const txUTF8Sequence gxUTF8Sequences[] ICACHE_RODATA_ATTR = {
	{1, 0x80, 0x00, 0*6, 0x0000007F, 0x00000000},
	{2, 0xE0, 0xC0, 1*6, 0x000007FF, 0x00000080},
	{3, 0xF0, 0xE0, 2*6, 0x0000FFFF, 0x00000800},
	{4, 0xF8, 0xF0, 3*6, 0x001FFFFF, 0x00010000},
	{5, 0xFC, 0xF8, 4*6, 0x03FFFFFF, 0x00200000},
	{6, 0xFE, 0xFC, 5*6, 0x7FFFFFFF, 0x04000000},
	{0, 0, 0, 0, 0, 0},
};

static const char gxHexLower[] ICACHE_FLASH_ATTR = "0123456789abcdef";
static const char gxHexUpper[] ICACHE_FLASH_ATTR = "0123456789ABCDEF";
static txBoolean fxParseHex(txU1 c, txU4* value);

txBoolean fxIsIdentifierFirst(txU4 c)
{
	#define mxIdentifierFirstCount 1300
	static const txU2 gxIdentifierFirstTable[mxIdentifierFirstCount] ICACHE_RODATA_ATTR = {
		36,0,29,25,5,0,2,25,48,0,11,0,5,0,6,22,2,30,2,457,5,11,15,4,8,0,2,0,130,4,2,1,
		3,3,2,0,7,0,2,2,2,0,2,19,2,82,2,138,9,165,2,37,3,0,7,40,72,26,5,3,46,42,36,1,
		2,98,2,0,16,1,8,1,11,2,3,0,17,0,2,29,30,88,12,0,25,32,10,1,5,0,6,21,5,0,10,0,
		4,0,24,24,8,10,6,23,2,5,18,41,59,53,4,0,19,0,8,9,16,15,5,7,3,1,3,21,2,6,2,0,
		4,3,4,0,17,0,14,1,2,2,15,1,11,0,9,5,5,1,3,21,2,6,2,1,2,1,2,1,32,3,2,0,
		20,2,17,8,2,2,2,21,2,6,2,1,2,4,4,0,19,0,16,1,24,0,12,7,3,1,3,21,2,6,2,1,
		2,4,4,0,31,1,2,2,16,0,18,0,2,5,4,2,2,3,4,1,2,0,2,1,4,1,4,2,4,11,23,0,
		53,7,2,2,2,22,2,15,4,0,27,2,3,0,3,1,31,0,5,7,2,2,2,22,2,9,2,4,4,0,32,1,
		2,1,16,1,18,8,2,2,2,40,3,0,17,0,6,2,9,2,25,5,6,17,4,23,2,8,2,0,3,6,59,47,
		2,1,13,6,59,1,2,0,2,4,2,23,2,0,2,9,2,1,10,0,3,4,2,0,22,3,33,0,64,7,2,35,
		28,4,116,42,21,0,17,5,5,3,4,0,4,1,8,2,5,12,13,0,18,37,2,0,6,0,3,42,2,332,2,3,
		3,6,2,0,2,3,3,40,2,3,3,32,2,3,3,6,2,0,2,3,3,14,2,56,2,3,3,66,38,15,17,85,
		3,5,4,619,3,16,2,25,6,74,4,10,8,17,14,18,15,17,15,12,2,2,16,51,36,0,5,0,68,88,8,40,
		2,0,6,69,11,30,50,29,3,4,12,43,5,25,55,22,10,52,83,0,94,46,18,7,55,29,14,1,11,43,27,35,
		42,2,11,35,3,8,8,42,3,2,42,3,2,5,2,1,4,0,6,191,65,277,3,5,3,37,3,5,3,7,2,0,
		2,0,2,0,2,30,3,52,2,6,2,0,4,2,2,6,4,3,3,5,5,12,6,2,2,6,117,0,14,0,17,12,
		102,0,5,0,3,9,2,0,3,5,7,0,2,0,2,0,2,15,3,3,6,4,5,0,18,40,2680,228,7,3,4,1,
		13,37,2,0,6,0,3,55,8,0,17,22,10,6,2,6,2,6,2,6,2,6,2,6,2,6,2,6,551,2,26,8,
		8,4,3,4,5,85,5,4,2,89,2,3,6,42,2,93,18,31,49,15,513,6591,65,22156,68,45,3,268,4,15,11,1,
		21,46,17,30,3,79,40,8,3,102,3,63,6,1,2,0,2,4,25,15,2,2,2,3,2,22,30,51,15,49,63,5,
		4,0,2,1,12,27,11,22,26,28,8,46,29,0,17,4,2,9,11,4,2,40,24,2,2,7,21,22,4,0,4,49,
		2,0,4,1,3,4,3,0,2,0,25,2,3,10,8,2,13,5,3,5,3,5,10,6,2,6,2,42,2,13,7,114,
		30,11171,13,22,5,48,8453,365,3,105,39,6,13,4,6,0,2,9,2,12,2,4,2,0,2,1,2,1,2,107,34,362,
		19,63,3,53,41,11,117,4,2,134,37,25,7,25,12,88,4,5,3,5,3,5,3,2,36,11,2,25,2,18,2,1,
		2,14,3,13,35,122,70,52,268,28,4,48,48,31,14,29,6,37,11,29,3,35,5,7,2,4,43,157,19,35,5,35,
		5,39,9,51,13,10,2,14,2,6,2,1,2,10,2,14,2,6,2,1,68,310,10,21,11,7,25,5,2,41,2,8,
		70,5,3,0,2,43,2,1,4,0,3,22,11,22,10,30,66,18,2,1,11,21,11,25,71,55,7,1,65,0,16,3,
		2,2,2,28,43,28,4,28,36,7,2,27,28,53,11,21,11,18,14,17,111,72,56,50,14,50,14,35,349,41,7,1,
		79,28,11,0,9,21,43,17,47,20,28,22,13,52,58,1,3,0,14,44,33,24,27,35,30,0,3,0,9,34,4,0,
		13,47,15,3,22,0,2,0,36,17,2,24,85,6,2,0,2,3,2,14,2,9,8,46,39,7,3,1,3,21,2,6,
		2,1,2,4,4,0,19,0,13,4,159,52,19,3,21,2,31,47,21,1,2,0,185,46,42,3,37,47,21,0,60,42,
		14,0,72,26,38,6,186,43,117,63,32,7,3,0,3,7,2,1,2,23,16,0,2,0,95,7,3,38,17,0,2,0,
		29,0,11,39,8,0,22,0,12,45,20,0,19,72,264,8,2,36,18,0,50,29,113,6,2,1,2,37,22,0,26,5,
		2,1,2,31,15,0,328,18,190,0,80,921,103,110,18,195,2637,96,16,1070,4050,582,8634,568,8,30,18,78,18,29,19,47,
		17,3,32,20,6,18,689,63,129,74,6,0,67,12,65,1,2,0,29,6135,9,1237,43,8,8936,3,2,6,2,1,2,290,
		46,2,18,3,9,395,2309,106,6,12,4,8,8,9,5991,84,2,70,2,1,3,0,3,1,3,3,2,11,2,0,2,6,
		2,64,2,3,3,7,2,6,2,27,2,3,2,4,2,0,4,6,2,339,3,24,2,24,2,30,2,24,2,30,2,24,
		2,30,2,24,2,30,2,24,2,7,1845,30,482,44,11,6,17,0,322,29,19,43,1269,6,2,3,2,1,2,14,2,196,
		60,67,8,0,1205,3,2,26,2,1,2,0,3,0,2,9,2,3,2,0,2,0,7,0,5,0,2,0,2,0,2,2,
		2,1,2,0,3,0,2,0,2,0,2,0,2,0,2,1,2,0,3,3,2,6,2,3,2,3,2,0,2,9,2,16,
		6,2,2,4,2,16,4421,42719,33,4152,8,221,3,5761,15,7472,3104,541,1507,4938,
	};
	const txU2* p = gxIdentifierFirstTable;
	const txU2* q = p + mxIdentifierFirstCount;
	txU4 s = 0;
	while (p < q) {
		s += c_read16(p++);
		if (c < s)
			return 0;
		s += c_read16(p++);
		if (c <= s)
			return 1;
	}
	return 0;
}

txBoolean fxIsIdentifierNext(txU4 c)
{
	#define mxIdentifierNextCount 1514
	static const txU2 gxIdentifierNextTable[mxIdentifierNextCount] ICACHE_RODATA_ATTR = {
		36,0,12,9,8,25,5,0,2,25,48,0,11,0,2,0,3,0,6,22,2,30,2,457,5,11,15,4,8,0,2,0,
		18,116,2,1,3,3,2,0,7,4,2,0,2,19,2,82,2,138,2,4,3,165,2,37,3,0,7,40,9,44,2,0,
		2,1,2,1,2,0,9,26,5,3,30,10,6,73,5,101,2,7,3,9,2,18,3,0,17,58,3,100,15,53,5,0,
		3,0,3,45,19,27,5,10,6,23,2,5,10,73,2,128,3,9,2,18,2,7,3,1,3,21,2,6,2,0,4,3,
		3,8,3,1,3,3,9,0,5,1,2,4,3,11,11,0,2,0,3,2,2,5,5,1,3,21,2,6,2,1,2,1,
		2,1,3,0,2,4,5,1,3,2,4,0,8,3,2,0,8,15,12,2,2,8,2,2,2,21,2,6,2,1,2,4,
		3,9,2,2,2,2,3,0,16,3,3,9,10,6,2,2,2,7,3,1,3,21,2,6,2,1,2,4,3,8,3,1,
		3,2,8,2,5,1,2,4,3,9,2,0,17,1,2,5,4,2,2,3,4,1,2,0,2,1,4,1,4,2,4,11,
		5,4,4,2,2,3,3,0,7,0,15,9,17,12,2,2,2,22,2,15,3,8,2,2,2,3,8,1,2,2,3,0,
		3,3,3,9,17,3,2,7,2,2,2,22,2,9,2,4,3,8,2,2,2,3,8,1,7,1,2,3,3,9,2,1,
		14,12,2,2,2,50,2,2,2,4,6,3,8,4,3,9,11,5,2,2,2,17,4,23,2,8,2,0,3,6,4,0,
		5,5,2,0,2,7,7,9,3,1,14,57,6,14,2,9,40,1,2,0,2,4,2,23,2,0,2,22,3,4,2,0,
		2,5,3,9,3,3,33,0,24,1,7,9,12,0,2,0,2,0,5,9,2,35,5,19,2,17,2,35,10,0,58,73,
		7,77,3,37,2,0,6,0,3,42,2,332,2,3,3,6,2,0,2,3,3,40,2,3,3,32,2,3,3,6,2,0,
		2,3,3,14,2,56,2,3,3,66,3,2,10,8,15,15,17,85,3,5,4,619,3,16,2,25,6,74,4,10,8,21,
		10,21,12,19,13,12,2,2,2,1,13,83,4,0,5,1,3,9,34,2,2,10,7,88,8,42,6,69,11,30,2,11,
		5,11,11,39,3,4,12,43,5,25,7,10,38,27,5,62,2,28,3,10,7,9,14,0,9,13,2,15,50,76,4,9,
		18,8,13,115,13,55,9,9,4,48,3,8,8,42,3,2,17,2,2,38,6,533,3,5,3,37,3,5,3,7,2,0,
		2,0,2,0,2,30,3,52,2,6,2,0,4,2,2,6,4,3,3,5,5,12,6,2,2,6,16,1,50,1,20,0,
		29,0,14,0,17,12,52,12,5,0,4,11,18,0,5,0,3,9,2,0,3,5,7,0,2,0,2,0,2,15,3,3,
		6,4,5,0,18,40,2680,228,7,8,13,37,2,0,6,0,3,55,8,0,16,23,10,6,2,6,2,6,2,6,2,6,
		2,6,2,6,2,6,2,31,518,2,26,14,2,4,3,4,5,85,3,6,2,89,2,3,6,42,2,93,18,31,49,15,
		513,6591,65,22156,68,45,3,268,4,27,21,47,5,9,2,114,38,8,3,102,3,63,6,1,2,0,2,4,25,53,5,0,
		20,51,13,69,11,9,7,23,4,0,2,48,3,35,13,28,4,64,15,10,7,30,2,54,10,13,3,9,7,22,4,72,
		25,2,3,15,3,4,11,5,3,5,3,5,10,6,2,6,2,42,2,13,7,122,2,1,3,9,7,11171,13,22,5,48,
		8453,365,3,105,39,6,13,4,6,11,2,12,2,4,2,0,2,1,2,1,2,107,34,362,19,63,3,53,41,11,5,15,
		17,15,4,1,25,2,33,4,2,134,20,9,8,25,5,0,2,25,12,88,4,5,3,5,3,5,3,2,36,11,2,25,
		2,18,2,1,2,14,3,13,35,122,70,52,137,0,131,28,4,48,16,0,32,31,14,29,6,42,6,29,3,35,5,7,
		2,4,43,157,3,9,7,35,5,35,5,39,9,51,13,10,2,14,2,6,2,1,2,10,2,14,2,6,2,1,68,310,
		10,21,11,7,25,5,2,41,2,8,70,5,3,0,2,43,2,1,4,0,3,22,11,22,10,30,66,18,2,1,11,21,
		11,25,71,55,7,1,65,3,2,1,6,7,2,2,2,28,3,2,5,0,33,28,4,28,36,7,2,29,26,53,11,21,
		11,18,14,17,111,72,56,50,14,50,14,39,9,9,327,41,2,1,4,1,79,28,11,0,9,32,32,21,43,20,28,22,
		10,70,32,15,10,59,8,0,14,24,8,9,7,52,2,9,5,3,9,35,3,0,10,68,5,3,2,12,2,0,36,17,
		2,36,7,0,66,6,2,0,2,3,2,14,2,9,8,58,6,9,7,3,2,7,3,1,3,21,2,6,2,1,2,4,
		2,9,3,1,3,2,3,0,7,0,6,6,3,6,4,4,140,74,6,9,5,3,31,69,2,0,9,9,167,53,3,8,
		24,5,35,64,4,0,12,9,39,56,8,9,55,26,3,14,5,9,7,6,186,58,102,73,22,7,3,0,3,7,2,1,
		2,29,2,1,3,8,13,9,71,7,3,45,3,7,2,1,28,62,9,0,9,73,4,0,19,72,264,8,2,44,2,8,
		16,9,25,29,3,21,2,13,74,6,2,1,2,43,4,0,2,1,2,8,9,9,7,5,2,1,2,36,2,1,2,5,
		8,9,311,22,186,0,80,921,103,110,18,195,2637,96,16,1070,4050,582,8634,568,8,30,2,9,7,78,2,9,7,29,3,4,
		12,54,10,3,13,9,10,20,6,18,689,63,129,74,5,56,8,16,65,1,2,1,12,1,15,6135,9,1237,43,8,8936,3,
		2,6,2,1,2,290,46,2,18,3,9,395,2309,106,6,12,4,8,8,9,4,1,4706,45,3,22,543,4,4,5,9,7,
		3,6,31,3,149,2,444,84,2,70,2,1,3,0,3,1,3,3,2,11,2,0,2,6,2,64,2,3,3,7,2,6,
		2,27,2,3,2,4,2,0,4,6,2,339,3,24,2,24,2,30,2,24,2,30,2,24,2,30,2,24,2,30,2,24,
		2,7,3,49,513,54,5,49,9,0,15,0,23,4,2,14,1105,30,226,6,2,16,3,6,2,1,2,4,214,44,4,13,
		3,9,5,0,322,30,18,57,1255,6,2,3,2,1,2,14,2,196,12,6,42,75,5,9,1191,3,2,26,2,1,2,0,
		3,0,2,9,2,3,2,0,2,0,7,0,5,0,2,0,2,0,2,2,2,1,2,0,3,0,2,0,2,0,2,0,
		2,0,2,1,2,0,3,3,2,6,2,3,2,3,2,0,2,9,2,16,6,2,2,4,2,16,3381,9,1031,42719,33,4152,
		8,221,3,5761,15,7472,3104,541,1507,4938,
	};
	const txU2* p = gxIdentifierNextTable;
	const txU2* q = p + mxIdentifierNextCount;
	txU4 s = 0;
	while (p < q) {
		s += c_read16(p++);
		if (c < s)
			return 0;
		s += c_read16(p++);
		if (c <= s)
			return 1;
	}
	s += 716214;
	if (c < s)
		return 0;
	s += 239;
	if (c <= s)
		return 1;
	return 0;
}

txBoolean fxIsSpace(txInteger character)
{
	static const txU4 spaces[27] ICACHE_RODATA_ATTR = {
		0x00000009,
        0x0000000A,
        0x0000000B,
        0x0000000C,
        0x0000000D,
		0x00000020,
		0x000000A0,
		0x00001680,
		0x00002000,
		0x00002001,
		0x00002002,
		0x00002003,
		0x00002004,
		0x00002005,
		0x00002006,
		0x00002007,
		0x00002008,
		0x00002009,
		0x0000200A,
		0x00002028,
		0x00002029,
		0x0000202F,
		0x0000205F,
		0x00003000,
		0x0000FEFF,
		0xFFFFFFFF,
		0x00000000,
	};
	const txU4 *p = spaces;
	txU4 c = (txU4)character;
	txU4 s;
	while ((s = *p++)) {
		if (c < s)
			return 0;
		if (c == s)
			return 1;
	}
	return 0;
}

txBoolean fxParseHex(txU1 c, txU4* value)
{
	if (('0' <= c) && (c <= '9'))
		*value = (*value * 16) + (c - '0');
	else if (('a' <= c) && (c <= 'f'))
		*value = (*value * 16) + (10 + c - 'a');
	else if (('A' <= c) && (c <= 'F'))
		*value = (*value * 16) + (10 + c - 'A');
	else
		return 0;
	return 1;
}

txBoolean fxParseHexEscape(txString* string, txInteger* character)
{
	txU1* p = *((txU1**)string);
	txU4 value = 0;
	txU1 i, c;
	for (i = 0; i < 2; i++) {
		c = c_read8(p);
		if (!fxParseHex(c, &value))
			return 0;
		p++;
	}
	*character = (txInteger)value;
	*string = (txString)p;
	return 1;
}

txBoolean fxParseUnicodeEscape(txString* string, txInteger* character, txInteger braces, txInteger separator)
{
	txU1* p = *((txU1**)string);
	txU4 value = 0;
	txU1 c;
	txInteger i;
	
	c = c_read8(p++);
	if (braces && (c == '{')) {
		c = c_read8(p++);
		for (i = 0; value < 0x00110000; i++) {
			if (fxParseHex(c, &value)) {
				c = c_read8(p++);
			}
			else
				break;
		}
		if ((c == '}') && (i > 0) && (value < 0x00110000)) {
			*character = (txInteger)value;
			*string = (txString)p;
			return 1;
		}
		return 0;
	}
	if (!fxParseHex(c, &value)) return 0;
	c = c_read8(p++);
	if (!fxParseHex(c, &value)) return 0;
	c = c_read8(p++);
	if (!fxParseHex(c, &value)) return 0;
	c = c_read8(p++);
	if (!fxParseHex(c, &value)) return 0;
	*character = (txInteger)value;
	*string = (txString)p;
	c = c_read8(p++);
	if (c && (c == separator) && (0x0000D800 <= value) && (value <= 0x0000DBFF)) {
		c = c_read8(p++);
		if (c == 'u') {
			txU4 other = 0;
			c = c_read8(p++);
			if (!fxParseHex(c, &other)) return 1;
			c = c_read8(p++);
			if (!fxParseHex(c, &other)) return 1;
			c = c_read8(p++);
			if (!fxParseHex(c, &other)) return 1;
			c = c_read8(p++);
			if (!fxParseHex(c, &other)) return 1;
			if ((0x0000DC00 <= other) && (other <= 0x0000DFFF)) {
				*character = (txInteger)(0x00010000 + ((value & 0x03FF) << 10) + (other & 0x03FF));
				*string = (txString)p;
			}
		}
	}
	return 1;
}

txString fxSkipSpaces(txString string) 
{
	txString p = string;
	txString q = p;
	txInteger c;
	while (((q = fxUTF8Decode(q, &c))) && (c != C_EOF)) {
		if (fxIsSpace(c))
			p = q;
		else
			break;
	}
	return p;
}

txString fxStringifyHexEscape(txString string, txInteger character)
{
	const char* digits = gxHexUpper;
	txU1* p = (txU1*)string;
	*p++ = c_read8(digits + ((character & 0x000000F0) >> 4));
	*p++ = c_read8(digits + (character & 0x0000000F));
	return (txString)p;
}

txString fxStringifyUnicodeEscape(txString string, txInteger character, txInteger separator)
{
	const char* digits = (separator == '%') ? gxHexUpper : gxHexLower;
	txU1* p = (txU1*)string;
	txInteger surrogate;
	if (character > 0xFFFF) {
		character -= 0x10000;
		surrogate = 0xDC00 | (character & 0x3FF);
		character = 0xD800 | (character >> 10);
	}
	else
		surrogate = 0;
	*p++ = c_read8(digits + ((character & 0x0000F000) >> 12));
	*p++ = c_read8(digits + ((character & 0x00000F00) >> 8));
	*p++ = c_read8(digits + ((character & 0x000000F0) >> 4));
	*p++ = c_read8(digits + (character & 0x0000000F));
	if (surrogate) {
		*p++ = separator;
		*p++ = 'u';
		*p++ = c_read8(digits + ((surrogate & 0x0000F000) >> 12));
		*p++ = c_read8(digits + ((surrogate & 0x00000F00) >> 8));
		*p++ = c_read8(digits + ((surrogate & 0x000000F0) >> 4));
		*p++ = c_read8(digits + (surrogate & 0x0000000F));
	}
	return (txString)p;
}

int fxUTF8Compare(txString p1, txString p2)
{
	register const unsigned char *s1 = (const unsigned char *) p1;
	register const unsigned char *s2 = (const unsigned char *) p2;
	unsigned char c1, c2;
	do {
		c1 = (unsigned char) *s1++;
		c2 = (unsigned char) *s2++;
		if (c1 == '\0')
			return c1 - c2;
	}
	while (c1 == c2);
	if (c2 == '\0')
		return c1 - c2;
	if ((c1 == 0xC0) && (*s1 == 0x80))
		return 0 - c2;
	if ((c2 == 0xC0) && (*s2 == 0x80))
		return c1 - 0;
	return c1 - c2;
}

txString fxUTF8Decode(txString string, txInteger* character)
{
	txU1* p = (txU1*)string;
	txU4 c = c_read8(p++);
	if (c) {
		if (c & 0x80) {
			const txUTF8Sequence *sequence;
			txS4 size;
			for (sequence = gxUTF8Sequences; sequence->size; sequence++) {
				if ((c & sequence->cmask) == sequence->cval)
					break;
			}
			size = sequence->size - 1;
			while (size > 0) {
				size--;
				c = (c << 6) | (c_read8(p++) & 0x3F);
			}
			c &= sequence->lmask;
		}
		*character = (txInteger)c;
		return (txString)p;
	}
	*character = C_EOF;
	return (txString)p;
}

txString fxUTF8Encode(txString string, txInteger character)
{
	txU1* p = (txU1*)string;
	if (character < 0) {
	}
	else if (character == 0) {
		*p++ = 0xC0;
		*p++ = 0x80;
	}
	else if (character < 0x80) {
		*p++ = (txU1)character;
	}
	else if (character < 0x800) {
		*p++ = (txU1)(0xC0 | (((txU4)character) >> 6));
		*p++ = (txU1)(0x80 | (((txU4)character) & 0x3F));
	}
	else if (character < 0x10000) {
		*p++ = (txU1)(0xE0 | (((txU4)character) >> 12));
		*p++ = (txU1)(0x80 | ((((txU4)character) >> 6) & 0x3F));
		*p++ = (txU1)(0x80 | (((txU4)character) & 0x3F));
	}
	else if (character < 0x110000) {
		*p++ = (txU1)(0xF0 | (((txU4)character) >> 18));
		*p++ = (txU1)(0x80 | ((((txU4)character) >> 12) & 0x3F));
		*p++ = (txU1)(0x80 | ((((txU4)character) >> 6) & 0x3F));
		*p++ = (txU1)(0x80 | (((txU4)character) & 0x3F));
	}
	return (txString)p;
}

txSize fxUTF8Length(txInteger character)
{
	txSize length;
	if (character < 0)
		length = 0;
	else if (character == 0)
		length = 2;
	else if (character < 0x80)
		length = 1;
	else if (character < 0x800)
		length = 2;
	else if (character < 0x10000)
		length = 3;
	else if (character < 0x110000)
		length = 4;
	else
		length = 0;
	return length;
}

#if mxCESU8
txString fxCESU8Decode(txString string, txInteger* character)
{
	txInteger result;
	string = fxUTF8Decode(string, &result);
	if ((0x0000D800 <= result) && (result <= 0x0000DBFF)) {
		txString former = string;
		txInteger surrogate;
		string = fxUTF8Decode(former, &surrogate);
		if ((0x0000DC00 <= surrogate) && (surrogate <= 0x0000DFFF))
			result = 0x00010000 + ((result & 0x000003FF) << 10) + (surrogate & 0x000003FF);
		else
			string = former;
	}
	*character = result;
	return string;
}

txString fxCESU8Encode(txString string, txInteger character)
{
	txU1* p = (txU1*)string;
	if (character < 0) {
	}
	else if (character == 0) {
		*p++ = 0xC0;
		*p++ = 0x80;
	}
	else if (character < 0x80) {
		*p++ = (txU1)character;
	}
	else if (character < 0x800) {
		*p++ = (txU1)(0xC0 | (((txU4)character) >> 6));
		*p++ = (txU1)(0x80 | (((txU4)character) & 0x3F));
	}
	else if (character < 0x10000) {
		*p++ = (txU1)(0xE0 | (((txU4)character) >> 12));
		*p++ = (txU1)(0x80 | ((((txU4)character) >> 6) & 0x3F));
		*p++ = (txU1)(0x80 | (((txU4)character) & 0x3F));
	}
	else if (character < 0x110000) {
		txInteger surrogate;
		character -= 0x00010000;
		surrogate = 0xDC00 | (character & 0x3FF);
		character = 0xD800 | ((character >> 10) & 0x3FF);
		*p++ = (txU1)(0xE0 | (((txU4)character) >> 12));
		*p++ = (txU1)(0x80 | ((((txU4)character) >> 6) & 0x3F));
		*p++ = (txU1)(0x80 | (((txU4)character) & 0x3F));
		*p++ = (txU1)(0xE0 | (((txU4)surrogate) >> 12));
		*p++ = (txU1)(0x80 | ((((txU4)surrogate) >> 6) & 0x3F));
		*p++ = (txU1)(0x80 | (((txU4)surrogate) & 0x3F));
	}
	return (txString)p;
}

txSize fxCESU8Length(txInteger character)
{
	txSize length;
	if (character < 0)
		length = 0;
	else if (character == 0)
		length = 2;
	else if (character < 0x80)
		length = 1;
	else if (character < 0x800)
		length = 2;
	else if (character < 0x10000)
		length = 3;
	else if (character < 0x110000)
		length = 6;
	else
		length = 0;
	return length;
}
#endif

txSize fxUTF8ToUnicodeOffset(txString theString, txSize theOffset)
{
	txU1* p = (txU1*)theString;
	txU1 c;
	txSize unicodeOffset = 0;
	txSize utf8Offset = 0;
	
	while ((c = c_read8(p++))) {
		if ((c & 0xC0) != 0x80) {
			if (utf8Offset == theOffset)
				return unicodeOffset;
			unicodeOffset++;
		}
		utf8Offset++;
	}
	if (utf8Offset == theOffset)
		return unicodeOffset;
	else
		return -1;
}

#if 0
txSize fxUnicodeLength(txString theString)
{
	txU1* p = (txU1*)theString;
	txU1 c;
	txSize anIndex = 0;
	
	while ((c = c_read8(p++))) {
		if ((c & 0xC0) != 0x80)
			anIndex++;
	}
	return anIndex;
}
#else
 // http://www.daemonology.net/blog/2008-06-05-faster-utf8-strlen.html

#define ONEMASK ((size_t)(-1) / 0xFF)

txSize fxUnicodeLength(txString _s)
{
	const char * s;
	size_t count = 0;
	size_t u;
	unsigned char b;

	/* Handle any initial misaligned bytes. */
	for (s = _s; (uintptr_t)(s) & (sizeof(size_t) - 1); s++) {
		b = c_read8(s);

		/* Exit if we hit a zero byte. */
		if (b == '\0')
			goto done;

		/* Is this byte NOT the first byte of a character? */
		count += (b >> 7) & ((~b) >> 6);
	}

	/* Handle complete blocks. */
	for (; ; s += sizeof(size_t)) {
		/* Grab 4 or 8 bytes of UTF-8 data. */
		u = *(size_t *)(s);

		/* Exit the loop if there are any zero bytes. */
		if ((u - ONEMASK) & (~u) & (ONEMASK * 0x80))
			break;

		/* Count bytes which are NOT the first byte of a character. */
		u = ((u & (ONEMASK * 0x80)) >> 7) & ((~u) >> 6);
		count += (u * ONEMASK) >> ((sizeof(size_t) - 1) * 8);
	}

	/* Take care of any left-over bytes. */
	for (; ; s++) {
		b = c_read8(s);

		/* Exit if we hit a zero byte. */
		if (b == '\0')
			break;

		/* Is this byte NOT the first byte of a character? */
		count += (b >> 7) & ((~b) >> 6);
	}

done:
	return (txSize)((s - _s) - count);
}
#endif

txSize fxUnicodeToUTF8Offset(txString theString, txSize theOffset)
{
	txU1* p = (txU1*)theString;
	txU1 c;
	txSize unicodeOffset = 0;
	txSize utf8Offset = 0;
	
    while ((c = c_read8(p++))) {
		if ((c & 0xC0) != 0x80) {
			if (unicodeOffset == theOffset)
				return utf8Offset;
			unicodeOffset++;
		}
        utf8Offset++;
	}
	if (unicodeOffset == theOffset)
		return utf8Offset;
	else
		return -1;
}

txFlag fxIntegerToIndex(void* dtoa, txInteger theInteger, txIndex* theIndex)
{
	if (0 <= theInteger) {
		*theIndex = (txIndex)theInteger;
		return 1;
	}
	return 0;
}

txFlag fxNumberToIndex(void* dtoa, txNumber number, txIndex* theIndex)
{
	txIndex integer = (txIndex)number;
	txNumber check = integer;
	if ((number == check) && (integer < 4294967295u)) {
		*theIndex = integer;
		return 1;
	}
	return 0;
}

txFlag fxStringToIndex(void* dtoa, txString theString, txIndex* theIndex)
{
	char buffer[256], c;
	txNumber number;
	txIndex integer;
	txNumber check;

	c = c_read8(theString);
	if (('+' != c) && ('-' != c) && ('.' != c) && !(('0' <= c) && ('9' >= c)))
		return 0;
	number = fxStringToNumber(dtoa, theString, 1);
	integer = (txIndex)number;
	check = integer;
	if ((number == check) && (integer < 4294967295u)) {
		fxNumberToString(dtoa, number, buffer, sizeof(buffer), 0, 0);
		if (!c_strcmp(theString, buffer)) {
			*theIndex = integer;
			return 1;
		}
	}
	return 0;
}

const txString gxIDStrings[XS_ID_COUNT] = {
	"@",
	"Symbol.asyncIterator",
	"Symbol.hasInstance",
	"Symbol.isConcatSpreadable",
	"Symbol.iterator",
	"Symbol.match",
	"Symbol.matchAll",
	"Symbol.replace",
	"Symbol.search",
	"Symbol.species",
	"Symbol.split",
	"Symbol.toPrimitive",
	"Symbol.toStringTag",
	"Symbol.unscopables",
	"AggregateError",
	"Array",
	"ArrayBuffer",
	"Atomics",
	"BigInt",
	"BigInt64Array",
	"BigUint64Array",
	"Boolean",
	"DataView",
	"Date",
	"Error",
	"EvalError",
	"FinalizationRegistry",
	"Float32Array",
	"Float64Array",
	"Int16Array",
	"Int32Array",
	"Int8Array",
	"JSON",
	"Map",
	"Math",
	"Number",
	"Object",
	"Promise",
	"Proxy",
	"RangeError",
	"ReferenceError",
	"Reflect",
	"RegExp",
	"Set",
	"SharedArrayBuffer",
	"StaticModuleRecord",
	"String",
	"Symbol",
	"SyntaxError",
	"TypeError",
	"TypedArray",
	"URIError",
	"Uint16Array",
	"Uint32Array",
	"Uint8Array",
	"Uint8ClampedArray",
	"WeakMap",
	"WeakRef",
	"WeakSet",
	"decodeURI",
	"decodeURIComponent",
	"encodeURI",
	"encodeURIComponent",
	"escape",
	"isFinite",
	"isNaN",
	"parseFloat",
	"parseInt",
	"trace",
	"unescape",
	"Infinity",
	"NaN",
	"undefined",
	"Compartment",
	"Function",
	"eval",
	"AsyncFunction",
	"AsyncGeneratorFunction",
	"BYTES_PER_ELEMENT",
	"E",
	"EPSILON",
	"Generator",
	"GeneratorFunction",
	"LN10",
	"LN2",
	"LOG10E",
	"LOG2E",
	"MAX_SAFE_INTEGER",
	"MAX_VALUE",
	"MIN_SAFE_INTEGER",
	"MIN_VALUE",
	"NEGATIVE_INFINITY",
	"PI",
	"POSITIVE_INFINITY",
	"SQRT1_2",
	"SQRT2",
	"UTC",
	"__defineGetter__",
	"__defineSetter__",
	"__lookupGetter__",
	"__lookupSetter__",
	"__proto__",
	"abs",
	"acos",
	"acosh",
	"add",
	"aliases",
	"all",
	"allSettled",
	"and",
	"any",
	"append",
	"apply",
	"arguments",
	"as",
	"asIntN",
	"asUintN",
	"asin",
	"asinh",
	"assign",
	"asyncIterator",
	"at",
	"atan",
	"atanh",
	"atan2",
	"bind",
	"bindings",
	"bitLength",
	"boundArguments",
	"boundFunction",
	"boundThis",
	"buffer",
	"busy",
	"byteLength",
	"byteOffset",
	"cache",
	"call",
	"callee",
	"caller",
	"catch",
	"cbrt",
	"ceil",
	"center",
	"charAt",
	"charCodeAt",
	"chunk",
	"chunkify",
	"cleanupSome",
	"clear",
	"closure",
	"clz32",
	"codePointAt",
	"compare",
	"compareExchange",
	"compile",
	"concat",
	"configurable",
	"console",
	"construct",
	"constructor",
	"copyWithin",
	"cos",
	"cosh",
	"count",
	"create",
	"default",
	"defineProperties",
	"defineProperty",
	"delete",
	"deleteProperty",
	"deref",
	"description",
	"done",
	"dotAll",
	"eachDown",
	"eachUp",
	"endsWith",
	"entries",
	"enumerable",
	"enumerate",
	"errors",
	"evaluate",
	"every",
	"exchange",
	"exec",
	"exp",
	"expm1",
	"export",
	"exports",
	"fill",
	"filter",
	"finally",
	"find",
	"findIndex",
	"findLast",
	"findLastIndex",
	"flags",
	"flat",
	"flatMap",
	"floor",
	"for",
	"forEach",
	"free",
	"freeze",
	"from",
	"fromArrayBuffer",
	"fromBigInt",
	"fromCharCode",
	"fromCodePoint",
	"fromEntries",
	"fromString",
	"fround",
	"function",
	"get",
	"getBigInt64",
	"getBigUint64",
	"getDate",
	"getDay",
	"getFloat32",
	"getFloat64",
	"getFullYear",
	"getHours",
	"getInt16",
	"getInt32",
	"getInt8",
	"getMilliseconds",
	"getMinutes",
	"getMonth",
	"getOwnPropertyDescriptor",
	"getOwnPropertyDescriptors",
	"getOwnPropertyNames",
	"getOwnPropertySymbols",
	"getPrototypeOf",
	"getSeconds",
	"getTime",
	"getTimezoneOffset",
	"getUTCDate",
	"getUTCDay",
	"getUTCFullYear",
	"getUTCHours",
	"getUTCMilliseconds",
	"getUTCMinutes",
	"getUTCMonth",
	"getUTCSeconds",
	"getUint16",
	"getUint32",
	"getUint8",
	"getYear",
	"global",
	"globalThis",
	"groups",
	"grow",
	"growable",
	"has",
	"hasIndices",
	"hasInstance",
	"hasOwnProperty",
	"hypot",
	"id",
	"idiv",
	"idivmod",
	"ignoreCase",
	"imod",
	"import",
	"importNow",
	"imports",
	"imul",
	"imuldiv",
	"includes",
	"index",
	"indexOf",
	"indices",
	"input",
	"irem",
	"is",
	"isArray",
	"isConcatSpreadable",
	"isExtensible",
	"isFrozen",
	"isInteger",
	"isLockFree",
	"isPrototypeOf",
	"isSafeInteger",
	"isSealed",
	"isView",
	"iterable",
	"iterator",
	"join",
	"keyFor",
	"keys",
	"lastIndex",
	"lastIndexOf",
	"left",
	"length",
	"line",
	"load",
	"local",
	"localeCompare",
	"log",
	"log1p",
	"log10",
	"log2",
	"map",
	"match",
	"matchAll",
	"max",
	"maxByteLength",
	"message",
	"min",
	"mod",
	"module",
	"multiline",
	"name",
	"new.target",
	"next",
	"normalize",
	"notify",
	"now",
	"of",
	"or",
	"ownKeys",
	"padEnd",
	"padStart",
	"parse",
	"path",
	"peek",
	"poke",
	"pop",
	"pow",
	"preventExtensions",
	"propertyIsEnumerable",
	"prototype",
	"proxy",
	"push",
	"race",
	"random",
	"raw",
	"reason",
	"reduce",
	"reduceRight",
	"reexports",
	"register",
	"reject",
	"repeat",
	"replace",
	"replaceAll",
	"resizable",
	"resize",
	"resolve",
	"result",
	"return",
	"reverse",
	"revocable",
	"revoke",
	"right",
	"round",
	"seal",
	"search",
	"set",
	"setBigInt64",
	"setBigUint64",
	"setDate",
	"setFloat32",
	"setFloat64",
	"setFullYear",
	"setHours",
	"setInt16",
	"setInt32",
	"setInt8",
	"setMilliseconds",
	"setMinutes",
	"setMonth",
	"setPrototypeOf",
	"setSeconds",
	"setTime",
	"setUTCDate",
	"setUTCFullYear",
	"setUTCHours",
	"setUTCMilliseconds",
	"setUTCMinutes",
	"setUTCMonth",
	"setUTCSeconds",
	"setUint16",
	"setUint32",
	"setUint8",
	"setYear",
	"shift",
	"sign",
	"sin",
	"sinh",
	"size",
	"slice",
	"some",
	"sort",
	"source",
	"species",
	"splice",
	"split",
	"sqrt",
	"stack",
	"startsWith",
	"status",
	"sticky",
	"store",
	"stringify",
	"sub",
	"subarray",
	"substr",
	"substring",
	"tan",
	"tanh",
	"test",
	"then",
	"this",
	"throw",
	"toDateString",
	"toExponential",
	"toFixed",
	"toGMTString",
	"toISOString",
	"toJSON",
	"toLocaleDateString",
	"toLocaleLowerCase",
	"toLocaleString",
	"toLocaleTimeString",
	"toLocaleUpperCase",
	"toLowerCase",
	"toPrecision",
	"toPrimitive",
	"toString",
	"toStringTag",
	"toTimeString",
	"toUTCString",
	"toUpperCase",
	"transfer",
	"transfers",
	"trim",
	"trimEnd",
	"trimLeft",
	"trimRight",
	"trimStart",
	"trunc",
	"unicode",
	"unregister",
	"unscopables",
	"unshift",
	"uri",
	"value",
	"valueOf",
	"values",
	"wait",
	"wake",
	"weak",
	"writable",
	"xor",
	"",
	"<xsbug:script>"
};<|MERGE_RESOLUTION|>--- conflicted
+++ resolved
@@ -517,7 +517,6 @@
 
 #if mxUseDefaultCStackLimit
 
-<<<<<<< HEAD
 #if mxWindows
 ULONG GetCurrentThreadStackLimits_Win7( _Out_ PULONG_PTR LowLimit, _Out_ PULONG_PTR HighLimit )
 {
@@ -546,23 +545,17 @@
     GetCurrentThreadStackLimits(LowLimit, HighLimit);
     return 0;
 }
-=======
+
 #ifndef mxASANStackMargin
 	#define mxASANStackMargin 0
->>>>>>> e5040e69
 #endif
 
 char* fxCStackLimit()
 {
 	#if mxWindows
 		ULONG_PTR low, high;
-<<<<<<< HEAD
 		GetCurrentThreadStackLimits_Win7(&low, &high);
 		return (char*)low + (32 * 1024);
-=======
-		GetCurrentThreadStackLimits(&low, &high);
-		return (char*)low + (16 * 1024) + mxASANStackMargin;
->>>>>>> e5040e69
 	#elif mxMacOSX
 		pthread_t self = pthread_self();
     	void* stackAddr = pthread_get_stackaddr_np(self);
