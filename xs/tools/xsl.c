--- conflicted
+++ resolved
@@ -360,9 +360,7 @@
 							mxHostInspectors = mxUndefined;
 							mxInstanceInspectors = mxUndefined;
 						}
-<<<<<<< HEAD
 						if (linker->freezeFlag) {
-=======
 						{
 							txSlot* target = fxNewInstance(the);
 							script = linker->firstScript;
@@ -379,7 +377,6 @@
 							mxPull(mxHosts); //@@
 						}
 						if (linker->stripFlag) {
->>>>>>> 90b4f1c6
 							fxFreezeBuiltIns(the);
 							mxFunctionInstanceCode(mxThrowTypeErrorFunction.value.reference)->ID = XS_NO_ID; 
 							mxFunctionInstanceHome(mxThrowTypeErrorFunction.value.reference)->value.home.object = NULL;
