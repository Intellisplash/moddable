/*
 * Copyright (c) 2016-2023  Moddable Tech, Inc.
 *
 *   This file is part of the Moddable SDK Runtime.
 * 
 *   The Moddable SDK Runtime is free software: you can redistribute it and/or modify
 *   it under the terms of the GNU Lesser General Public License as published by
 *   the Free Software Foundation, either version 3 of the License, or
 *   (at your option) any later version.
 * 
 *   The Moddable SDK Runtime is distributed in the hope that it will be useful,
 *   but WITHOUT ANY WARRANTY; without even the implied warranty of
 *   MERCHANTABILITY or FITNESS FOR A PARTICULAR PURPOSE.  See the
 *   GNU Lesser General Public License for more details.
 * 
 *   You should have received a copy of the GNU Lesser General Public License
 *   along with the Moddable SDK Runtime.  If not, see <http://www.gnu.org/licenses/>.
 *
 * This file incorporates work covered by the following copyright and  
 * permission notice:  
 *
 *       Copyright (C) 2010-2016 Marvell International Ltd.
 *       Copyright (C) 2002-2010 Kinoma, Inc.
 *
 *       Licensed under the Apache License, Version 2.0 (the "License");
 *       you may not use this file except in compliance with the License.
 *       You may obtain a copy of the License at
 *
 *        http://www.apache.org/licenses/LICENSE-2.0
 *
 *       Unless required by applicable law or agreed to in writing, software
 *       distributed under the License is distributed on an "AS IS" BASIS,
 *       WITHOUT WARRANTIES OR CONDITIONS OF ANY KIND, either express or implied.
 *       See the License for the specific language governing permissions and
 *       limitations under the License.
 */

#ifndef __XSMC_H__
#define __XSMC_H__

#include "xs.h"

#ifdef __cplusplus
extern "C" {
#endif

#undef xsTypeOf
#define xsmcTypeOf(_SLOT)	fxTypeOf(the, &_SLOT)
#undef xsIsCallable
#define xsmcIsCallable(_SLOT)	fxIsCallable(the, &_SLOT)

#undef xsToBoolean
#undef xsToInteger
#undef xsToNumber
#undef xsToString
#undef xsToStringBuffer
#define xsmcToBoolean(_SLOT)	fxToBoolean(the, &_SLOT)
#define xsmcToInteger(_SLOT)	fxToInteger(the, &_SLOT)
#define xsmcToNumber(_SLOT)	fxToNumber(the, &_SLOT)
#define xsmcToString(_SLOT)	fxToString(the, &_SLOT)
#define xsmcToStringBuffer(_SLOT,_BUFFER,_SIZE)	fxToStringBuffer(the, &_SLOT, _BUFFER ,_SIZE)

#define xsmcSetUndefined(_SLOT)	fxUndefined(the, &_SLOT)
#define xsmcSetNull(_SLOT)	fxNull(the, &_SLOT)
#define xsmcSetFalse(_SLOT)	fxBoolean(the, &_SLOT, 0)
#define xsmcSetTrue(_SLOT)	fxBoolean(the, &_SLOT, 1)
#define xsmcSetBoolean(_SLOT, _VALUE)	 fxBoolean(the, &_SLOT, _VALUE)
#define xsmcSetInteger(_SLOT, _VALUE)	fxInteger(the, &_SLOT, _VALUE)
#define xsmcSetNumber(_SLOT, _VALUE)	fxNumber(the, &_SLOT, _VALUE)
#define xsmcSetString(_SLOT, _VALUE)	fxString(the, &_SLOT, _VALUE)
#define xsmcSetStringBuffer(_SLOT, _BUFFER,_SIZE)	fxStringBuffer(the, &_SLOT, _BUFFER ,_SIZE)

#undef xsArrayBuffer
#define xsmcSetArrayBuffer(_SLOT, _BUFFER, _SIZE)	fxArrayBuffer(the, &_SLOT, _BUFFER, _SIZE, -1)
#undef xsArrayBufferResizable
#define xsmcSetArrayBufferResizable(_SLOT, _BUFFER, _SIZE, _MAX_SIZE)	fxArrayBuffer(the, &_SLOT, _BUFFER, _SIZE, _MAX_SIZE)
#undef xsGetArrayBufferData
#define xsmcGetArrayBufferData(_SLOT,_OFFSET,_BUFFER,_SIZE)	fxGetArrayBufferData(the, &_SLOT, _OFFSET, _BUFFER, _SIZE)
#undef xsSetArrayBufferData
#define xsmcSetArrayBufferData(_SLOT,_OFFSET,_BUFFER,_SIZE)	fxSetArrayBufferData(the, &_SLOT, _OFFSET, _BUFFER, _SIZE)
#undef xsToArrayBuffer
#define xsmcToArrayBuffer(_SLOT)	fxToArrayBuffer(the, &_SLOT)
#undef xsGetArrayBufferLength
#undef xsmcGetArrayBufferLength
#define xsmcGetArrayBufferLength(_SLOT) fxGetArrayBufferLength(the, &(_SLOT))
#undef xsGetArrayBufferMaxLength
#undef xsmcGetArrayBufferMaxLength
#define xsmcGetArrayBufferMaxLength(_SLOT) fxGetArrayBufferMaxLength(the, &(_SLOT))
#undef xsSetArrayBufferLength
#define xsmcSetArrayBufferLength(_SLOT,_LENGTH) fxSetArrayBufferLength(the, &_SLOT, _LENGTH)

mxImport void _xsNewArray(xsMachine*, xsSlot*, xsIntegerValue);
#define xsmcNewArray(_LENGTH)	(_xsNewArray(the, &the->scratch, _LENGTH), the->scratch)
#define xsmcSetNewArray(_SLOT, _LENGTH)	_xsNewArray(the, &_SLOT, _LENGTH)

mxImport void _xsNewObject(xsMachine*, xsSlot*);
#define xsmcNewObject()	(_xsNewObject(the, &the->scratch), the->scratch)
#define xsmcSetNewObject(_SLOT)	_xsNewObject(the, &_SLOT)

mxImport void _xsNewHostInstance(xsMachine *, xsSlot *, xsSlot *);
#define xsmcNewHostInstance(_PROTOTYPE)	(_xsNewHostInstance(the, &the->scratch, &_PROTOTYPE), the->scratch)
#define xsmcSetNewHostInstance(_SLOT, _PROTOTYPE)	_xsNewHostInstance(the, &_SLOT, &_PROTOTYPE)

#undef xsIsInstanceOf
mxImport xsBooleanValue _xsIsInstanceOf(xsMachine *, xsSlot *, xsSlot *);
#define xsmcIsInstanceOf(_SLOT,_PROTOTYPE)	_xsIsInstanceOf(the, &_SLOT, &_PROTOTYPE)

//#undef xsToReference
#define xsmcToReference(_SLOT) fxToReference(the, &_SLOT)

#undef xsHas
#undef xsHasIndex
#undef xsGet
#undef xsGetAt
#undef xsGetIndex
#undef xsSet
#undef xsSetAt
#undef xsSetIndex
#undef xsDefine
#undef xsDelete
#undef xsDeleteAt

mxImport xsBooleanValue _xsHas(xsMachine *, xsSlot *, xsIdentifier);
#define xsmcHas(_THIS, _ID)	_xsHas(the, &_THIS, _ID)
mxImport xsBooleanValue _xsHasIndex(xsMachine *, xsSlot *, xsIndex);
#define xsmcHasIndex(_THIS, _INDEX)	_xsHasIndex(the, &_THIS, _INDEX)

mxImport void _xsGet(xsMachine *, xsSlot *, xsSlot *, xsIdentifier);
#define xsmcGet(_SLOT, _THIS, _ID)	_xsGet(the, &_SLOT, &_THIS, _ID)
mxImport void _xsGetAt(xsMachine *, xsSlot *, xsSlot *, xsSlot *);
#define xsmcGetAt(_SLOT, _THIS, _AT)	_xsGetAt(the, &_SLOT, &_THIS, &_AT)
mxImport void _xsGetIndex(xsMachine *, xsSlot *, xsSlot *, xsIndex);
#define xsmcGetIndex(_SLOT, _THIS, _INDEX)	_xsGetIndex(the, &_SLOT, &_THIS, _INDEX)

mxImport void _xsSet(xsMachine *, xsSlot *, xsIdentifier, xsSlot *);
#define xsmcSet(_THIS, _ID, _SLOT)	_xsSet(the, &_THIS, _ID, &_SLOT)
mxImport void _xsSetAt(xsMachine *, xsSlot *, xsSlot *, xsSlot *);
#define xsmcSetAt(_THIS, _AT, _SLOT)	_xsSetAt(the, &_THIS, &_AT, &_SLOT)
mxImport void _xsSetIndex(xsMachine *, xsSlot *, xsIndex, xsSlot *);
#define xsmcSetIndex(_THIS, _INDEX, _SLOT)	_xsSetIndex(the, &_THIS, _INDEX, &_SLOT)

mxImport void _xsDefine(xsMachine *, xsSlot *, xsIdentifier, xsSlot *, xsAttribute);
#define xsmcDefine(_THIS, _ID, _SLOT, _ATTRIBUTES)	_xsDefine(the, &_THIS, _ID, &_SLOT, _ATTRIBUTES)

mxImport void _xsDelete(xsMachine *, xsSlot *, xsIdentifier);
#define xsmcDelete(_THIS, _ID)	_xsDelete(the, &_THIS, _ID)
mxImport void _xsDeleteAt(xsMachine *, xsSlot *, xsSlot *);
#define xsmcDeleteAt(_THIS, _AT)	_xsDeleteAt(the, &_THIS, &_AT)

mxImport void _xsCall(xsMachine *, xsSlot *, xsSlot *, xsUnsignedValue, ...);
#define xsmcCall(_RES, _THIS, _ID, ...)		_xsCall(the, &_RES, &_THIS, _ID, __VA_ARGS__)
#define xsmcCall_noResult(_THIS, _ID, ...)	_xsCall(the, NULL, &_THIS, _ID, __VA_ARGS__)

mxImport void _xsNew(xsMachine *, xsSlot *, xsSlot *, xsUnsignedValue, ...);
#define xsmcNew(_RES, _THIS, _ID, ...)	_xsNew(the, &_RES, &_THIS, _ID, __VA_ARGS__)

mxImport xsBooleanValue _xsTest(xsMachine *, xsSlot *);
#undef xsTest
#define xsmcTest(_SLOT)	_xsTest(the, &_SLOT)

#undef xsGetHostBufferLength
#undef xsPetrifyHostBuffer
#undef xsSetHostBuffer
#define xsmcGetHostBufferLength(_SLOT)	fxGetHostBufferLength(the, &_SLOT)
#define xsmcPetrifyHostBuffer(_SLOT) fxPetrifyHostBuffer(the, &_SLOT)
#define xsmcSetHostBuffer(_SLOT, _DATA, _SIZE)	fxSetHostBuffer(the, &_SLOT, _DATA, _SIZE)

#undef xsGetHostData
#undef xsSetHostData
#define xsmcGetHostData(_SLOT)	fxGetHostData(the, &_SLOT)
#define xsmcSetHostData(_SLOT, _DATA)	fxSetHostData(the, &_SLOT, _DATA)

#undef xsGetHostDataValidate
#define xsmcGetHostDataValidate(_SLOT, validator)	fxGetHostDataValidate(the, &_SLOT, validator)

#undef xsGetHostChunk
#undef xsSetHostChunk
#define xsmcGetHostChunk(_SLOT)	fxGetHostChunk(the, &_SLOT)
#define xsmcSetHostChunk(_SLOT, _DATA, _SIZE)	fxSetHostChunk(the, &_SLOT, _DATA, _SIZE)

#undef xsGetHostChunkValidate
#define xsmcGetHostChunkValidate(_SLOT, validator)	fxGetHostChunkValidate(the, &_SLOT, validator)

// note yet... #undef xsSetHostDestructor
#define xsmcSetHostDestructor(_SLOT,_DESTRUCTOR) fxSetHostDestructor(the, &_SLOT, _DESTRUCTOR)

#undef xsVars
mxImport xsIntegerValue fxIncrementalVars(xsMachine*, xsIntegerValue);
#define xsmcVars(_COUNT) fxIncrementalVars(the, _COUNT)

mxImport xsIntegerValue _xsArgc(xsMachine*);
#define xsmcArgc _xsArgc(the)

enum {
	xsBufferNonrelocatable,
	xsBufferRelocatable
};

mxImport xsIntegerValue _xsmcGetBuffer(xsMachine *the, xsSlot *slot, void **data, xsUnsignedValue *count, xsBooleanValue writable);
#define xsmcGetBuffer(_SLOT, data, count) _xsmcGetBuffer(the, &_SLOT, data, count, 0)
#define xsmcGetBufferReadable(_SLOT, data, count) _xsmcGetBuffer(the, &_SLOT, data, count, 0)
#define xsmcGetBufferWritable(_SLOT, data, count) _xsmcGetBuffer(the, &_SLOT, data, count, 1)

#if __GNUC__
	// unavailable when using xsmc
	#pragma GCC poison xsTypeOf
	#pragma GCC poison xsIsCallable
	#pragma GCC poison xsToBoolean
	#pragma GCC poison xsToInteger
	#pragma GCC poison xsToNumber
	#pragma GCC poison xsToString
	#pragma GCC poison xsToStringBuffer
	#pragma GCC poison xsArrayBuffer
	#pragma GCC poison xsArrayBufferResizable
	#pragma GCC poison xsGetArrayBufferData
	#pragma GCC poison xsSetArrayBufferData
	#pragma GCC poison xsToArrayBuffer
	#pragma GCC poison xsGetArrayBufferLength
	#pragma GCC poison xsGetArrayBufferMaxLength
	#pragma GCC poison xsSetArrayBufferLength
	#pragma GCC poison xsIsInstanceOf
<<<<<<< HEAD
=======
//	#pragma GCC poison xsToReference
>>>>>>> c8686e23
	#pragma GCC poison xsHas
	#pragma GCC poison xsHasIndex
	#pragma GCC poison xsGet
	#pragma GCC poison xsGetAt
	#pragma GCC poison xsGetIndex
	#pragma GCC poison xsSet
	#pragma GCC poison xsSetAt
	#pragma GCC poison xsSetIndex
	#pragma GCC poison xsDefine
	#pragma GCC poison xsDelete
	#pragma GCC poison xsDeleteAt
	#pragma GCC poison xsTest
	#pragma GCC poison xsGetHostBufferLength
	#pragma GCC poison xsPetrifyHostBuffer
	#pragma GCC poison xsSetHostBuffer
	#pragma GCC poison xsGetHostData
	#pragma GCC poison xsSetHostData
	#pragma GCC poison xsGetHostDataValidate
	#pragma GCC poison xsGetHostChunk
	#pragma GCC poison xsSetHostChunk
	#pragma GCC poison xsGetHostChunkValidate
	#pragma GCC poison xsVars 
#endif

#ifdef __cplusplus
}
#endif

#endif	/* __XSMC_H__ */
<|MERGE_RESOLUTION|>--- conflicted
+++ resolved
@@ -219,10 +219,7 @@
 	#pragma GCC poison xsGetArrayBufferMaxLength
 	#pragma GCC poison xsSetArrayBufferLength
 	#pragma GCC poison xsIsInstanceOf
-<<<<<<< HEAD
-=======
 //	#pragma GCC poison xsToReference
->>>>>>> c8686e23
 	#pragma GCC poison xsHas
 	#pragma GCC poison xsHasIndex
 	#pragma GCC poison xsGet
