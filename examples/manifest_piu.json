--- conflicted
+++ resolved
@@ -47,15 +47,12 @@
 				"setup/piu": "$(BUILD)/devices/qca4020/setup/piu"
 			},
 			"preload": "setup/piu"
-<<<<<<< HEAD
 		},
 		"nrf52": {
 			"modules": {
-				"setup/piu": "$(BUILD)/devices/nrf52/setup/piu",
+				"setup/piu": "$(BUILD)/devices/nrf52/setup/piu"
 			},
 			"preload": "setup/piu"
-=======
->>>>>>> b6a18d3a
 		}
 	}
 }