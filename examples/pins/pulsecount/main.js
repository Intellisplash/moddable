--- conflicted
+++ resolved
@@ -1,5 +1,3 @@
-<<<<<<< HEAD
-=======
 /*
  * Copyright (c) 2016-2022  Moddable Tech, Inc.
  *
@@ -14,7 +12,6 @@
  *
  */
 
->>>>>>> 844aa242
 import config from "mc/config";
 import PulseCount from "pins/pulsecount";
 import Digital from "pins/digital";
