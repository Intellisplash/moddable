{
	"include": [
		"$(MODDABLE)/examples/manifest_base.json",
		"$(MODDABLE)/examples/manifest_net.json",
		"$(MODULES)/crypt/tls.json",
		"$(MODULES)/network/http/manifest.json"
	],
	"modules": {
		"*": [
			"./main"
		]
	},
	"resources": {
		"*": [
<<<<<<< HEAD
=======
			"$(MODULES)/crypt/data/ca106",
>>>>>>> fc5c2b41
			"$(MODULES)/crypt/data/ca170"
		]
	},
	"config": {
		"sntp": "pool.ntp.org"
	}
}<|MERGE_RESOLUTION|>--- conflicted
+++ resolved
@@ -12,10 +12,7 @@
 	},
 	"resources": {
 		"*": [
-<<<<<<< HEAD
-=======
 			"$(MODULES)/crypt/data/ca106",
->>>>>>> fc5c2b41
 			"$(MODULES)/crypt/data/ca170"
 		]
 	},
