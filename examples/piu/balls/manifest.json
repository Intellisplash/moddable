--- conflicted
+++ resolved
@@ -1,7 +1,4 @@
 {
-    "build": {
-        "xMAKE_FRAGMENT": "$(MODDABLE)/tools/mcconfig/make.nrf52.ses.mk"
-    },
 	"include": [
 		"$(MODDABLE)/examples/manifest_base.json",
 		"$(MODDABLE)/examples/manifest_piu.json"
@@ -17,14 +14,11 @@
 			"./main",
 			"./balls"
 		]
-<<<<<<< HEAD
 	},
 	"defines": {
 		"ls013b4dn04": {
 			"dither": 1,
-			"updateAll": 1,
-		},
-=======
->>>>>>> b6a18d3a
+			"updateAll": 1
+		}
 	}
 }