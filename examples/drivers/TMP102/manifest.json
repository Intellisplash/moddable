--- conflicted
+++ resolved
@@ -2,10 +2,7 @@
 	"include": [
 		"$(MODDABLE)/examples/manifest_base.json",
 		"$(MODULES)/drivers/tmp102/manifest.json",
-<<<<<<< HEAD
-=======
 		"$(MODULES)/pins/digital/monitor/manifest.json"
->>>>>>> b6a18d3a
 	],
 	"modules": {
 		"*": "./main"
