--- conflicted
+++ resolved
@@ -21,7 +21,6 @@
 	},
 	"modules": {
 		"Resource": "$(MODDABLE)/modules/files/resource/Resource",
-<<<<<<< HEAD
         "commodetto/parseBMF": "$(COMMODETTO)/commodettoParseBMF",
         "commodetto/parseBMP": "$(COMMODETTO)/commodettoParseBMP",
         "commodetto/parseRLE": "$(COMMODETTO)/commodettoParseRLE",
@@ -29,10 +28,7 @@
         "commodetto/Poco": "$(COMMODETTO)/commodettoPoco",
         "commodetto/*": "$(COMMODETTO)/commodettoPocoBlit",
         "commodetto/cfe": "$(COMMODETTO)/cfeBMF",
-		"*": "./main",
-=======
 		"*": "./main"
->>>>>>> b6a18d3a
 	},
 	"preload": [
 		"commodetto/*",
