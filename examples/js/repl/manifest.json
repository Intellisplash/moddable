{
	"include": [
		"$(MODDABLE)/examples/manifest_base.json",
<<<<<<< HEAD
		"$(MODDABLE)/modules/base/modules/manifest.json"
=======
		"$(MODDABLE)/modules/base/modules/manifest.json",
		"$(MODDABLE)/modules/files/preference/manifest.json"
>>>>>>> 9282d879
	],
	"modules": {
		"*": [
			"./main",
			"./replcore",
			"$(MODULES)/base/cli/*"
		]
	},
	"preload": [
		"cli",
<<<<<<< HEAD
=======
		"cli/*",
>>>>>>> 9282d879
		"repl",
		"replcore"
	],
	"strip": [],
	"defines": {
		"XS_MODS": 1
	},
	"platforms": {
		"esp": {
			"include": [
				"$(MODULES)/base/microseconds/manifest.json",
				"$(MODDABLE)/modules/files/resourceiterator/manifest.json",
				"$(MODDABLE)/modules/io/manifest.json"
			],
			"modules": {
				"*": [
					"./io/repl"
				]
			}
		},
		"esp32": {
			"include": [
				"$(MODULES)/base/microseconds/manifest.json",
				"$(MODDABLE)/modules/files/resourceiterator/manifest.json",
				"$(MODDABLE)/modules/io/manifest.json",
				"$(MODULES)/pins/smbus/manifest.json"
			],
			"modules": {
				"*": [
					"./io/repl",
					"$(MODULES)/files/flash/*",
					"$(MODULES)/files/flash/esp32/*"
				],
				"cli/i2c": "$(MODULES)/base/cli/commands/i2c",
				"cli/archive": "$(MODULES)/base/cli/commands/archive",
				"cli/network": "$(MODULES)/base/cli/commands/network"
			},
			"preload": [
				"flash"
			]
		},
		"pico": {
			"include": [
				"$(MODDABLE)/modules/files/resourceiterator/manifest.json",
				"$(MODULES)/files/preference/manifest.json",
				"$(MODULES)/base/microseconds/manifest.json",
				"$(MODULES)/pins/digital/manifest.json",
				"$(MODULES)/pins/smbus/manifest.json"
			],
			"modules": {
				"*": [
					"./esp/repl"
				],
				"setup/globals": "./pico/setup/globals",

				"cli/digital": "$(MODULES)/base/cli/commands/digital",
				"cli/i2c": "$(MODULES)/base/cli/commands/i2c",
				"cli/pico": "$(MODULES)/base/cli/commands/pico/pico",
				"cli/pixelsout": "$(MODULES)/base/cli/commands/pixelsout",
				"cli/sensor": "$(MODULES)/base/cli/commands/sensor"
			},
			"preload": [
				"setup/globals"
			],
			"strip": [
				"Atomics",
				"SharedArrayBuffer"
			],
			"defines": {
				"pico": {
					"usb": 1
				}
			}
		},
		"pico": {
			"include": [
				"$(MODDABLE)/modules/files/resourceiterator/manifest.json",
				"$(MODULES)/files/preference/manifest.json",
				"$(MODULES)/base/microseconds/manifest.json",
				"$(MODULES)/pins/digital/manifest.json",
				"$(MODULES)/pins/smbus/manifest.json"
			],
			"modules": {
				"*": [
					"./esp/repl"
				],
				"setup/globals": "./pico/setup/globals",

				"cli/digital": "$(MODULES)/base/cli/commands/digital",
				"cli/i2c": "$(MODULES)/base/cli/commands/i2c",
				"cli/pico": "$(MODULES)/base/cli/commands/pico/pico",
				"cli/pixelsout": "$(MODULES)/base/cli/commands/pixelsout",
				"cli/sensor": "$(MODULES)/base/cli/commands/sensor"
			},
			"preload": [
				"setup/globals",
				"cli/*"
			],
			"strip": [
				"Atomics",
				"SharedArrayBuffer"
			],
			"defines": {
				"pico": {
					"usb": 1
				}
			}
		},
		"x-cli-mac": {
			"modules": {
				"~": [
					"$(MODULES)/files/resource/*"
				],
				"*": [
					"./mac/repl"
				]
			}
		},
		"x-cli-win": {
			"modules": {
				"~": [
					"$(MODULES)/files/resource/*"
				],
				"*": [
					"./win/repl"
				]
			}
		},
		"mac": {
			"error": "use build target \"x-cli-mac\" instead of \"mac\""
		},
		"win": {
			"error": "use build target \"x-cli-win\" instead of \"win\""
		},
		"...": {
			"warning": "unsupported target"
		}
	},
	"bundle": {
		"id": "com.moddable.repl",
		"devices": [
			"esp/moddable_one",
			"esp/moddable_three",
			"esp/nodemcu",
			"esp32/moddable_two",
			"esp32/nodemcu"
		],
		"icon": "./store/icon.png"
	}
}<|MERGE_RESOLUTION|>--- conflicted
+++ resolved
@@ -1,12 +1,8 @@
 {
 	"include": [
 		"$(MODDABLE)/examples/manifest_base.json",
-<<<<<<< HEAD
-		"$(MODDABLE)/modules/base/modules/manifest.json"
-=======
 		"$(MODDABLE)/modules/base/modules/manifest.json",
 		"$(MODDABLE)/modules/files/preference/manifest.json"
->>>>>>> 9282d879
 	],
 	"modules": {
 		"*": [
@@ -17,10 +13,7 @@
 	},
 	"preload": [
 		"cli",
-<<<<<<< HEAD
-=======
 		"cli/*",
->>>>>>> 9282d879
 		"repl",
 		"replcore"
 	],
@@ -95,40 +88,6 @@
 				}
 			}
 		},
-		"pico": {
-			"include": [
-				"$(MODDABLE)/modules/files/resourceiterator/manifest.json",
-				"$(MODULES)/files/preference/manifest.json",
-				"$(MODULES)/base/microseconds/manifest.json",
-				"$(MODULES)/pins/digital/manifest.json",
-				"$(MODULES)/pins/smbus/manifest.json"
-			],
-			"modules": {
-				"*": [
-					"./esp/repl"
-				],
-				"setup/globals": "./pico/setup/globals",
-
-				"cli/digital": "$(MODULES)/base/cli/commands/digital",
-				"cli/i2c": "$(MODULES)/base/cli/commands/i2c",
-				"cli/pico": "$(MODULES)/base/cli/commands/pico/pico",
-				"cli/pixelsout": "$(MODULES)/base/cli/commands/pixelsout",
-				"cli/sensor": "$(MODULES)/base/cli/commands/sensor"
-			},
-			"preload": [
-				"setup/globals",
-				"cli/*"
-			],
-			"strip": [
-				"Atomics",
-				"SharedArrayBuffer"
-			],
-			"defines": {
-				"pico": {
-					"usb": 1
-				}
-			}
-		},
 		"x-cli-mac": {
 			"modules": {
 				"~": [
