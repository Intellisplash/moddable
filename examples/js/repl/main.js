--- conflicted
+++ resolved
@@ -1,17 +1,3 @@
 import REPL from "repl";
-import Modules from "modules";
 
-<<<<<<< HEAD
-const newline = "\n";
-
-globalThis.console = Object.freeze({
-	log: function (...str) {
-		REPL.write(...str, newline);
-	}
-}, true);
-
-globalThis.require = Modules.importNow;
-
-=======
->>>>>>> 9282d879
 const console = new REPL;